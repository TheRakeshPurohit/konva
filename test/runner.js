--- conflicted
+++ resolved
@@ -1,25 +1,6 @@
 mocha.ui('tdd');
-mocha.setup("bdd");
+mocha.setup('bdd');
 var assert = chai.assert,
-<<<<<<< HEAD
-    konvaContainer = document.getElementById('konva-container'),
-    origAssertEqual = assert.equal,
-    origAssert = assert,
-    origNotEqual = assert.notEqual,
-    origDeepEqual = assert.deepEqual,
-    assertionCount = 0,
-    assertions = document.createElement('em');
-
-window.requestAnimFrame = (function(callback){
-  return window.requestAnimationFrame ||
-  window.webkitRequestAnimationFrame ||
-  window.mozRequestAnimationFrame ||
-  window.oRequestAnimationFrame ||
-  window.msRequestAnimationFrame ||
-  function(callback){
-      window.setTimeout(callback, 1000 / 30);
-  };
-=======
   konvaContainer = document.getElementById('konva-container'),
   origAssertEqual = assert.equal,
   origAssert = assert,
@@ -39,7 +20,6 @@
       window.setTimeout(callback, 1000 / 30);
     }
   );
->>>>>>> 8397de48
 })();
 
 function init() {
@@ -57,10 +37,10 @@
     assertions.innerHTML = ++assertionCount;
   };
 
-    assert.deepEqual = function() {
-        origDeepEqual.apply(this, arguments);
-        assertions.innerHTML = ++assertionCount;
-    };
+  assert.deepEqual = function() {
+    origDeepEqual.apply(this, arguments);
+    assertions.innerHTML = ++assertionCount;
+  };
 
   window.onload = function() {
     var mochaStats = document.getElementById('mocha-stats');
@@ -77,13 +57,10 @@
       li.appendChild(assertions);
       mochaStats.appendChild(li);
     }
-  }
+  };
 
   //addStats();
 }
-
-
-
 
 Konva.enableTrace = true;
 Konva.showWarnings = true;
@@ -91,118 +68,122 @@
 window.isPhantomJS = /PhantomJS/.test(window.navigator.userAgent);
 
 function addStats() {
-    stats = new Stats();
-    stats.setMode(0);
-    stats.domElement.style.position = 'fixed';
-    stats.domElement.style.left = '0px';
-    stats.domElement.style.top = '0px';
-    document.getElementsByTagName('body')[0].appendChild( stats.domElement );
-
-
-    function animate(lastTime){
-      stats.begin();
-
-      requestAnimFrame(function(){
-        stats.end();
-        animate(lastTime);
-      });
-    }
-
-    animate();
-}
-
-
+  stats = new Stats();
+  stats.setMode(0);
+  stats.domElement.style.position = 'fixed';
+  stats.domElement.style.left = '0px';
+  stats.domElement.style.top = '0px';
+  document.getElementsByTagName('body')[0].appendChild(stats.domElement);
+
+  function animate(lastTime) {
+    stats.begin();
+
+    requestAnimFrame(function() {
+      stats.end();
+      animate(lastTime);
+    });
+  }
+
+  animate();
+}
 
 function addStage() {
   var container = document.createElement('div'),
-      stage = new Konva.Stage({
-          container: container,
-          width: 578,
-          height: 200
-      });
+    stage = new Konva.Stage({
+      container: container,
+      width: 578,
+      height: 200
+    });
 
   konvaContainer.appendChild(container);
   return stage;
 }
 
 function createCanvas() {
-    var canvas = document.createElement('canvas');
-    var ratio = (Konva.pixelRatio || window.devicePixelRatio);
-    canvas.width = 578 * ratio;
-    canvas.height = 200 * ratio;
-    canvas.getContext('2d').scale(ratio, ratio);
-    canvas.ratio = ratio;
-    return canvas;
-}
-
-function get (element, content) {
-    element = document.createElement(element);
-    if (element && content) {
-        element.innerHTML = content;
-    }
-    return element;
+  var canvas = document.createElement('canvas');
+  var ratio = Konva.pixelRatio || window.devicePixelRatio;
+  canvas.width = 578 * ratio;
+  canvas.height = 200 * ratio;
+  canvas.getContext('2d').scale(ratio, ratio);
+  canvas.ratio = ratio;
+  return canvas;
+}
+
+function get(element, content) {
+  element = document.createElement(element);
+  if (element && content) {
+    element.innerHTML = content;
+  }
+  return element;
 }
 function compareCanvases(canvas1, canvas2, tol) {
-    // don't test in PhantomJS as it use old chrome engine
-    // it it has opacity + shadow bug
-    var equal = imagediff.equal(canvas1, canvas2, tol);
-    if (!equal) {
-        var
-            div     = get('div'),
-            b       = get('div', '<div>Expected:</div>'),
-            c       = get('div', '<div>Diff:</div>'),
-            diff    = imagediff.diff(canvas1, canvas2),
-            diffCanvas  = get('canvas'),
-            context;
-
-        diffCanvas.height = diff.height;
-        diffCanvas.width  = diff.width;
-
-        div.style.overflow = 'hidden';
-        b.style.float = 'left';
-        c.style.float = 'left';
-
-        canvas2.style.position = '';
-        canvas2.style.display = '';
-
-        context = diffCanvas.getContext('2d');
-        context.putImageData(diff, 0, 0);
-
-        b.appendChild(canvas2);
-        c.appendChild(diffCanvas);
-
-        div.appendChild(b);
-        div.appendChild(c);
-        konvaContainer.appendChild(div);
-    }
-    assert.equal(equal, true, 'Result from Konva is different with canvas result');
+  // don't test in PhantomJS as it use old chrome engine
+  // it it has opacity + shadow bug
+  var equal = imagediff.equal(canvas1, canvas2, tol);
+  if (!equal) {
+    var div = get('div'),
+      b = get('div', '<div>Expected:</div>'),
+      c = get('div', '<div>Diff:</div>'),
+      diff = imagediff.diff(canvas1, canvas2),
+      diffCanvas = get('canvas'),
+      context;
+
+    diffCanvas.height = diff.height;
+    diffCanvas.width = diff.width;
+
+    div.style.overflow = 'hidden';
+    b.style.float = 'left';
+    c.style.float = 'left';
+
+    canvas2.style.position = '';
+    canvas2.style.display = '';
+
+    context = diffCanvas.getContext('2d');
+    context.putImageData(diff, 0, 0);
+
+    b.appendChild(canvas2);
+    c.appendChild(diffCanvas);
+
+    div.appendChild(b);
+    div.appendChild(c);
+    konvaContainer.appendChild(div);
+  }
+  assert.equal(
+    equal,
+    true,
+    'Result from Konva is different with canvas result'
+  );
 }
 
 function compareLayerAndCanvas(layer, canvas, tol) {
-    compareCanvases(layer.getCanvas()._canvas, canvas, tol);
+  compareCanvases(layer.getCanvas()._canvas, canvas, tol);
 }
 
 function compareLayers(layer1, layer2, tol) {
-    compareLayerAndCanvas(layer1, layer2.getCanvas()._canvas, tol);
+  compareLayerAndCanvas(layer1, layer2.getCanvas()._canvas, tol);
 }
 
 function cloneAndCompareLayer(layer, tol) {
-    var layer2 = layer.clone();
-    layer.getStage().add(layer2);
-    layer2.hide();
-    compareLayers(layer, layer2, tol);
+  var layer2 = layer.clone();
+  layer.getStage().add(layer2);
+  layer2.hide();
+  compareLayers(layer, layer2, tol);
 }
 
 function cloneAndCompareLayerWithHit(layer, tol) {
-    var layer2 = layer.clone();
-    layer.getStage().add(layer2);
-    layer2.hide();
-    compareLayers(layer, layer2, tol);
-    compareCanvases(layer.getHitCanvas()._canvas, layer2.getHitCanvas()._canvas, tol);
+  var layer2 = layer.clone();
+  layer.getStage().add(layer2);
+  layer2.hide();
+  compareLayers(layer, layer2, tol);
+  compareCanvases(
+    layer.getHitCanvas()._canvas,
+    layer2.getHitCanvas()._canvas,
+    tol
+  );
 }
 
 function compareSceneAndHit(layer) {
-    compareLayerAndCanvas(layer, layer.getHitCanvas()._canvas, 254);
+  compareLayerAndCanvas(layer, layer.getHitCanvas()._canvas, 254);
 }
 
 function addContainer() {
@@ -225,42 +206,28 @@
   konvaContainer.appendChild(canvas);
 }
 
-beforeEach(function(){
-    var title = document.createElement('h2'),
-        test = this.currentTest;
-
-    title.innerHTML = test.parent.title + ' - ' + test.title;
-    title.className = 'konva-title';
-    konvaContainer.appendChild(title);
-
-    // resets
-    Konva.inDblClickWindow = false;
-    Konva.DD && (Konva.DD.isDragging = false);
-    Konva.DD && (Konva.DD.node = undefined);
+beforeEach(function() {
+  var title = document.createElement('h2'), test = this.currentTest;
+
+  title.innerHTML = test.parent.title + ' - ' + test.title;
+  title.className = 'konva-title';
+  konvaContainer.appendChild(title);
+
+  // resets
+  Konva.inDblClickWindow = false;
+  Konva.DD && (Konva.DD.isDragging = false);
+  Konva.DD && (Konva.DD.node = undefined);
 });
 
 Konva.UA.mobile = false;
 
-afterEach(function(){
-//    Konva.stages.forEach(function(stage) {
-//        stage.destroy();
-//    });
+afterEach(function() {
+  //    Konva.stages.forEach(function(stage) {
+  //        stage.destroy();
+  //    });
 });
 
 Konva.Stage.prototype.simulateMouseDown = function(pos) {
-<<<<<<< HEAD
-    var clientRect = this.content.getBoundingClientRect();
-
-    this._mousedown({
-        clientX: pos.x + clientRect.left,
-        clientY: pos.y + clientRect.top,
-        button: pos.button
-    });
-};
-
-Konva.Stage.prototype.simulateMouseMove = function(pos) {
-    var clientRect = this.content.getBoundingClientRect();
-=======
   var top = this.content.getBoundingClientRect().top;
 
   this._mousedown({
@@ -278,23 +245,12 @@
     clientY: pos.y + top,
     button: pos.button
   };
->>>>>>> 8397de48
-
-    var evt = {
-        clientX: pos.x + clientRect.left,
-        clientY: pos.y + clientRect.top,
-        button: pos.button
-    };
-
-    this._mousemove(evt);
-    Konva.DD._drag(evt);
+
+  this._mousemove(evt);
+  Konva.DD._drag(evt);
 };
 
 Konva.Stage.prototype.simulateMouseUp = function(pos) {
-<<<<<<< HEAD
-    "use strict";
-    var clientRect = this.content.getBoundingClientRect();
-=======
   var top = this.content.getBoundingClientRect().top;
 
   var evt = {
@@ -302,19 +258,10 @@
     clientY: pos.y + top,
     button: pos.button
   };
->>>>>>> 8397de48
-
-
-    var evt = {
-        clientX: pos.x + clientRect.left,
-        clientY: pos.y + clientRect.top,
-        button: pos.button
-    };
-
-
-    Konva.DD._endDragBefore(evt);
-    this._mouseup(evt);
-    Konva.DD._endDragAfter(evt);
-}
+
+  Konva.DD._endDragBefore(evt);
+  this._mouseup(evt);
+  Konva.DD._endDragAfter(evt);
+};
 
 init();