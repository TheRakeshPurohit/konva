--- conflicted
+++ resolved
@@ -43,7 +43,7 @@
     <script src="unit/Global-test.js"></script>
     <script src="unit/Util-test.js"></script>
     <script src="unit/Canvas-test.js"></script>
-    <script src="unit/Node-test.js"></script>
+    <script src="unit/Node-test.js"></script> 
     <script src="unit/Container-test.js"></script>
     <script src="unit/Stage-test.js"></script>
     <script src="unit/Layer-test.js"></script>
@@ -81,7 +81,6 @@
     <script src="unit/filters/Invert-test.js"></script>
     <script src="unit/filters/Mask-test.js"></script>
     <script src="unit/filters/ConvolvePack-test.js"></script>
-<<<<<<< HEAD
     <script src="unit/filters/Grayscale-test.js"></script>
     <script src="unit/filters/ColorStretch-test.js"></script>
     <script src="unit/filters/Polar-test.js"></script>
@@ -91,9 +90,7 @@
     <script src="unit/filters/Levels-test.js"></script>
     <script src="unit/filters/Flip-test.js"></script>
     <script src="unit/filters/Mirror-test.js"></script>
-=======
     <script src="unit/filters/Sepia-test.js"></script>
->>>>>>> 14570f7b
 
     <!--=============== functional tests ================-->
 
