--- conflicted
+++ resolved
@@ -1,20 +1,8 @@
-<<<<<<< HEAD
-import { Canvas, HitCanvas, SceneCanvas } from './Canvas';
-import { Container } from './Container';
-import { Context, isCSSFiltersSupported } from './Context';
-import { DD } from './DragAndDrop';
-import { Factory } from './Factory';
-import { Konva } from './Global';
-import { Layer } from './Layer';
-import { Shape } from './Shape';
-import { Stage } from './Stage';
-import { GetSet, IRect, Vector2d } from './types';
-import { Transform, Util } from './Util';
-=======
 import type { Canvas } from './Canvas.ts';
 import { HitCanvas, SceneCanvas } from './Canvas.ts';
 import type { Container } from './Container.ts';
 import type { Context } from './Context.ts';
+import { isCSSFiltersSupported } from './Context.ts';
 import { DD } from './DragAndDrop.ts';
 import { Factory } from './Factory.ts';
 import { Konva } from './Global.ts';
@@ -23,7 +11,6 @@
 import type { Stage } from './Stage.ts';
 import type { GetSet, IRect, Vector2d } from './types.ts';
 import { Transform, Util } from './Util.ts';
->>>>>>> 9aac5b4e
 import {
   getBooleanValidator,
   getNumberValidator,
