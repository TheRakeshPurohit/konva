--- conflicted
+++ resolved
@@ -650,14 +650,10 @@
     update: function() {
       var attrs = this._getNodeRect();
       var node = this.getNode();
-<<<<<<< HEAD
-      var scale = node ? node.getAbsoluteScale() : { x: 1, y: 1 };
-=======
-      var scale = {x: 1, y: 1};
+      var scale = { x: 1, y: 1 };
       if (node && node.getParent()) {
         scale = node.getParent().getAbsoluteScale();
       }
->>>>>>> 96837bd3
       var invertedScale = {
         x: 1 / scale.x,
         y: 1 / scale.y
@@ -719,11 +715,7 @@
       });
 
       var scaledRotateHandlerOffset =
-<<<<<<< HEAD
         -this.rotateHandlerOffset() * Math.abs(invertedScale.y);
-=======
-          -this.rotateHandlerOffset() * Math.abs(invertedScale.y);
->>>>>>> 96837bd3
       this.findOne('.rotater').setAttrs({
         x: width / 2,
         y: scaledRotateHandlerOffset * Konva.Util._sign(height),
