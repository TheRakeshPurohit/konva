--- conflicted
+++ resolved
@@ -1,14 +1,7 @@
-<<<<<<< HEAD
-import { Factory } from '../Factory';
-import { Node, Filter } from '../Node';
-import { getNumberValidator } from '../Validators';
-=======
 import { Factory } from '../Factory.ts';
 import type { Filter } from '../Node.ts';
 import { Node } from '../Node.ts';
-import { Util } from '../Util.ts';
 import { getNumberValidator } from '../Validators.ts';
->>>>>>> 9aac5b4e
 /**
  * Emboss Filter.
  * @function
