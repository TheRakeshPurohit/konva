/**
 * KineticJS JavaScript Library core
 * http://www.kineticjs.com/
 * Copyright 2012, Eric Rowell
 * Licensed under the MIT or GPL Version 2 licenses.
<<<<<<< HEAD
 * Date: Aug 14 2012
=======
 * Date: Aug 22 2012
>>>>>>> 1ad25308
 *
 * Copyright (C) 2011 - 2012 by Eric Rowell
 *
 * Permission is hereby granted, free of charge, to any person obtaining a copy
 * of this software and associated documentation files (the "Software"), to deal
 * in the Software without restriction, including without limitation the rights
 * to use, copy, modify, merge, publish, distribute, sublicense, and/or sell
 * copies of the Software, and to permit persons to whom the Software is
 * furnished to do so, subject to the following conditions:
 *
 * The above copyright notice and this permission notice shall be included in
 * all copies or substantial portions of the Software.
 *
 * THE SOFTWARE IS PROVIDED "AS IS", WITHOUT WARRANTY OF ANY KIND, EXPRESS OR
 * IMPLIED, INCLUDING BUT NOT LIMITED TO THE WARRANTIES OF MERCHANTABILITY,
 * FITNESS FOR A PARTICULAR PURPOSE AND NONINFRINGEMENT. IN NO EVENT SHALL THE
 * AUTHORS OR COPYRIGHT HOLDERS BE LIABLE FOR ANY CLAIM, DAMAGES OR OTHER
 * LIABILITY, WHETHER IN AN ACTION OF CONTRACT, TORT OR OTHERWISE, ARISING FROM,
 * OUT OF OR IN CONNECTION WITH THE SOFTWARE OR THE USE OR OTHER DEALINGS IN
 * THE SOFTWARE.
 */

///////////////////////////////////////////////////////////////////////
//  Global
///////////////////////////////////////////////////////////////////////
/**
 * Kinetic Namespace
 * @namespace
 */
var Kinetic = {};
Kinetic.Filters = {};
Kinetic.Plugins = {};
Kinetic.Global = {
    BUBBLE_WHITELIST: ['mousedown', 'mousemove', 'mouseup', 'mouseover', 'mouseout', 'click', 'dblclick', 'touchstart', 'touchmove', 'touchend', 'tap', 'dbltap', 'dragstart', 'dragmove', 'dragend'],
    BUFFER_WHITELIST: ['fill', 'stroke', 'textFill', 'textStroke'],
    BUFFER_BLACKLIST: ['shadow'],
    stages: [],
    idCounter: 0,
    tempNodes: {},
    //shapes hash.  rgb keys and shape values
    shapes: {},
    maxDragTimeInterval: 20,
    drag: {
        moving: false,
        offset: {
            x: 0,
            y: 0
        },
        lastDrawTime: 0
    },
    warn: function(str) {
        if(console && console.warn) {
            console.warn('Kinetic warning: ' + str);
        }
    },
    extend: function(c1, c2) {
        for(var key in c2.prototype) {
            if(!( key in c1.prototype)) {
                c1.prototype[key] = c2.prototype[key];
            }
        }
    },
    _pullNodes: function(stage) {
        var tempNodes = this.tempNodes;
        for(var key in tempNodes) {
            var node = tempNodes[key];
            if(node.getStage() !== undefined && node.getStage()._id === stage._id) {
                stage._addId(node);
                stage._addName(node);
                this._removeTempNode(node);
            }
        }
    },
    _addTempNode: function(node) {
        this.tempNodes[node._id] = node;
    },
    _removeTempNode: function(node) {
        delete this.tempNodes[node._id];
    }
};

///////////////////////////////////////////////////////////////////////
//  Transition
///////////////////////////////////////////////////////////////////////
/**
 * Transition constructor.  The transitionTo() Node method
 *  returns a reference to the transition object which you can use
 *  to stop, resume, or restart the transition
 * @constructor
 */
Kinetic.Transition = function(node, config) {
    this.node = node;
    this.config = config;
    this.tweens = [];
    var that = this;

    // add tween for each property
    function addTween(c, attrs, obj, rootObj) {
        for(var key in c) {
            if(key !== 'duration' && key !== 'easing' && key !== 'callback') {
                // if val is an object then traverse
                if(Kinetic.Type._isObject(c[key])) {
                    obj[key] = {};
                    addTween(c[key], attrs[key], obj[key], rootObj);
                }
                else {
                    that._add(that._getTween(attrs, key, c[key], obj, rootObj));
                }
            }
        }
    }
    var obj = {};
    addTween(config, node.attrs, obj, obj);

    var finishedTweens = 0;
    for(var n = 0; n < this.tweens.length; n++) {
        var tween = this.tweens[n];
        tween.onFinished = function() {
            finishedTweens++;
            if(finishedTweens >= that.tweens.length) {
                that.onFinished();
            }
        };
    }
};
/*
 * Transition methods
 */
Kinetic.Transition.prototype = {
    /**
     * start transition
     * @name start
     * @methodOf Kinetic.Transition.prototype
     */
    start: function() {
        for(var n = 0; n < this.tweens.length; n++) {
            this.tweens[n].start();
        }
    },
    /**
     * stop transition
     * @name stop
     * @methodOf Kinetic.Transition.prototype
     */
    stop: function() {
        for(var n = 0; n < this.tweens.length; n++) {
            this.tweens[n].stop();
        }
    },
    /**
     * resume transition
     * @name resume
     * @methodOf Kinetic.Transition.prototype
     */
    resume: function() {
        for(var n = 0; n < this.tweens.length; n++) {
            this.tweens[n].resume();
        }
    },
    _onEnterFrame: function() {
        for(var n = 0; n < this.tweens.length; n++) {
            this.tweens[n].onEnterFrame();
        }
    },
    _add: function(tween) {
        this.tweens.push(tween);
    },
    _getTween: function(attrs, prop, val, obj, rootObj) {
        var config = this.config;
        var node = this.node;
        var easing = config.easing;
        if(easing === undefined) {
            easing = 'linear';
        }

        var tween = new Kinetic.Tween(node, function(i) {
            obj[prop] = i;
            node.setAttrs(rootObj);
        }, Kinetic.Tweens[easing], attrs[prop], val, config.duration);

        return tween;
    }
};

Kinetic.Filters.Grayscale = function(imageData) {
    var data = imageData.data;
    for(var i = 0; i < data.length; i += 4) {
        var brightness = 0.34 * data[i] + 0.5 * data[i + 1] + 0.16 * data[i + 2];
        // red
        data[i] = brightness;
        // green
        data[i + 1] = brightness;
        // blue
        data[i + 2] = brightness;
        // i+3 is alpha (the fourth element)
    }
};

///////////////////////////////////////////////////////////////////////
//  Type
///////////////////////////////////////////////////////////////////////
/*
 * utilities that determine data type and transform
 * one type into another
 */
Kinetic.Type = {
    /*
     * cherry-picked utilities from underscore.js
     */
    _isElement: function(obj) {
        return !!(obj && obj.nodeType == 1);
    },
    _isFunction: function(obj) {
        return !!(obj && obj.constructor && obj.call && obj.apply);
    },
    _isObject: function(obj) {
        return (!!obj && obj.constructor == Object);
    },
    _isArray: function(obj) {
        return Object.prototype.toString.call(obj) == '[object Array]';
    },
    _isNumber: function(obj) {
        return Object.prototype.toString.call(obj) == '[object Number]';
    },
    _isString: function(obj) {
        return Object.prototype.toString.call(obj) == '[object String]';
    },
    /*
     * other utils
     */
    _hasMethods: function(obj) {
        var names = [];
        for(var key in obj) {
            if(this._isFunction(obj[key]))
                names.push(key);
        }
        return names.length > 0;
    },
    /*
     * The argument can be:
     * - an integer (will be applied to both x and y)
     * - an array of one integer (will be applied to both x and y)
     * - an array of two integers (contains x and y)
     * - an array of four integers (contains x, y, width, and height)
     * - an object with x and y properties
     * - an array of one element which is an array of integers
     * - an array of one element of an object
     */
    _getXY: function(arg) {
        if(this._isNumber(arg)) {
            return {
                x: arg,
                y: arg
            };
        }
        else if(this._isArray(arg)) {
            // if arg is an array of one element
            if(arg.length === 1) {
                var val = arg[0];
                // if arg is an array of one element which is a number
                if(this._isNumber(val)) {
                    return {
                        x: val,
                        y: val
                    };
                }
                // if arg is an array of one element which is an array
                else if(this._isArray(val)) {
                    return {
                        x: val[0],
                        y: val[1]
                    };
                }
                // if arg is an array of one element which is an object
                else if(this._isObject(val)) {
                    return val;
                }
            }
            // if arg is an array of two or more elements
            else if(arg.length >= 2) {
                return {
                    x: arg[0],
                    y: arg[1]
                };
            }
        }
        // if arg is an object return the object
        else if(this._isObject(arg)) {
            return arg;
        }

        // default
        return {
            x: 0,
            y: 0
        };
    },
    /*
     * The argument can be:
     * - an integer (will be applied to both width and height)
     * - an array of one integer (will be applied to both width and height)
     * - an array of two integers (contains width and height)
     * - an array of four integers (contains x, y, width, and height)
     * - an object with width and height properties
     * - an array of one element which is an array of integers
     * - an array of one element of an object
     */
    _getSize: function(arg) {
        if(this._isNumber(arg)) {
            return {
                width: arg,
                height: arg
            };
        }
        else if(this._isArray(arg)) {
            // if arg is an array of one element
            if(arg.length === 1) {
                var val = arg[0];
                // if arg is an array of one element which is a number
                if(this._isNumber(val)) {
                    return {
                        width: val,
                        height: val
                    };
                }
                // if arg is an array of one element which is an array
                else if(this._isArray(val)) {
                    /*
                     * if arg is an array of one element which is an
                     * array of four elements
                     */
                    if(val.length >= 4) {
                        return {
                            width: val[2],
                            height: val[3]
                        };
                    }
                    /*
                     * if arg is an array of one element which is an
                     * array of two elements
                     */
                    else if(val.length >= 2) {
                        return {
                            width: val[0],
                            height: val[1]
                        };
                    }
                }
                // if arg is an array of one element which is an object
                else if(this._isObject(val)) {
                    return val;
                }
            }
            // if arg is an array of four elements
            else if(arg.length >= 4) {
                return {
                    width: arg[2],
                    height: arg[3]
                };
            }
            // if arg is an array of two elements
            else if(arg.length >= 2) {
                return {
                    width: arg[0],
                    height: arg[1]
                };
            }
        }
        // if arg is an object return the object
        else if(this._isObject(arg)) {
            return arg;
        }

        // default
        return {
            width: 0,
            height: 0
        };
    },
    /*
     * arg will be an array of numbers or
     *  an array of point objects
     */
    _getPoints: function(arg) {
        if(arg === undefined) {
            return [];
        }

        // an array of objects
        if(this._isObject(arg[0])) {
            return arg;
        }
        // an array of integers
        else {
            /*
             * convert array of numbers into an array
             * of objects containing x, y
             */
            var arr = [];
            for(var n = 0; n < arg.length; n += 2) {
                arr.push({
                    x: arg[n],
                    y: arg[n + 1]
                });
            }

            return arr;
        }
    },
    /*
     * arg can be an image object or image data
     */
    _getImage: function(arg, callback) {
        // if arg is null or undefined
        if(!arg) {
            callback(null);
        }

        // if arg is already an image object
        else if(this._isElement(arg)) {
            callback(arg);
        }

        // if arg is a string, then it's a data url
        else if(this._isString(arg)) {
            var imageObj = new Image();
            imageObj.onload = function() {
                callback(imageObj);
            }
            imageObj.src = arg;
        }

        //if arg is an object that contains the data property, it's an image object
        else if(arg.data) {
            var canvas = document.createElement('canvas');
            canvas.width = arg.width;
            canvas.height = arg.height;
            var context = canvas.getContext('2d');
            context.putImageData(arg, 0, 0);
            var dataUrl = canvas.toDataURL();
            var imageObj = new Image();
            imageObj.onload = function() {
                callback(imageObj);
            }
            imageObj.src = dataUrl;
        }

        else {
            callback(null);
        }
    },
    _rgbToHex: function(r, g, b) {
        return ((1 << 24) + (r << 16) + (g << 8) + b).toString(16).slice(1);
    },
    _hexToRgb: function(hex) {
        var bigint = parseInt(hex, 16);
        return {
            r: (bigint >> 16) & 255,
            g: (bigint >> 8) & 255,
            b: bigint & 255
        };
    },
    _getRandomColorKey: function() {
        var r = Math.round(Math.random() * 255);
        var g = Math.round(Math.random() * 255);
        var b = Math.round(Math.random() * 255);
        return this._rgbToHex(r, g, b);
    }
};

///////////////////////////////////////////////////////////////////////
//  Canvas
///////////////////////////////////////////////////////////////////////
/**
 * Canvas wrapper constructor
 * @constructor
 * @param {Number} width
 * @param {Number} height
 */
Kinetic.Canvas = function(width, height) {
    this.element = document.createElement('canvas');
    this.context = this.element.getContext('2d');

    // set dimensions
    this.element.width = width;
    this.element.height = height;
};

Kinetic.Canvas.prototype = {
    /**
     * clear canvas
     * @name clear
     * @methodOf Kinetic.Canvas.prototype
     */
    clear: function() {
        var context = this.getContext();
        var el = this.getElement();
        context.clearRect(0, 0, el.width, el.height);
    },
    /**
     * get element
     * @name getElement
     * @methodOf Kinetic.Canvas.prototype
     */
    getElement: function() {
        return this.element;
    },
    /**
     * get context
     * @name getContext
     * @methodOf Kinetic.Canvas.prototype
     */
    getContext: function() {
        return this.context;
    },
    /**
     * set width
     * @name setWidth
     * @methodOf Kinetic.Canvas.prototype
     */
    setWidth: function(width) {
        this.element.width = width;
    },
    /**
     * set height
     * @name setHeight
     * @methodOf Kinetic.Canvas.prototype
     */
    setHeight: function(height) {
        this.element.height = height;
    },
    /**
     * get width
     * @name getWidth
     * @methodOf Kinetic.Canvas.prototype
     */
    getWidth: function() {
        return this.element.width;
    },
    /**
     * get height
     * @name getHeight
     * @methodOf Kinetic.Canvas.prototype
     */
    getHeight: function() {
        return this.element.height;
    },
    /**
     * set size
     * @name setSize
     * @methodOf Kinetic.Canvas.prototype
     */
    setSize: function(width, height) {
        this.setWidth(width);
        this.setHeight(height);
    },
    /**
     * strip away all functions that draw pixels onto the bitmap
     * @name strip
     * @methodOf Kinetic.Canvas.prototype
     * @param {CanvasContext} context
     */
    strip: function() {
        var context = this.context;
    },
    /**
     * toDataURL
     */
    toDataURL: function(mimeType, quality) {
        try {
            // If this call fails (due to browser bug, like in Firefox 3.6),
            // then revert to previous no-parameter image/png behavior
            return this.element.toDataURL(mimeType, quality);
        }
        catch(e) {
            return this.element.toDataURL();
        }
    }
};

///////////////////////////////////////////////////////////////////////
//  Tween
///////////////////////////////////////////////////////////////////////
/*
* The Tween class was ported from an Adobe Flash Tween library
* to JavaScript by Xaric.  In the context of KineticJS, a Tween is
* an animation of a single Node property.  A Transition is a set of
* multiple tweens
*/
Kinetic.Tween = function(obj, propFunc, func, begin, finish, duration) {
    this._listeners = [];
    this.addListener(this);
    this.obj = obj;
    this.propFunc = propFunc;
    this.begin = begin;
    this._pos = begin;
    this.setDuration(duration);
    this.isPlaying = false;
    this._change = 0;
    this.prevTime = 0;
    this.prevPos = 0;
    this.looping = false;
    this._time = 0;
    this._position = 0;
    this._startTime = 0;
    this._finish = 0;
    this.name = '';
    this.func = func;
    this.setFinish(finish);
};
/*
 * Tween methods
 */
Kinetic.Tween.prototype = {
    setTime: function(t) {
        this.prevTime = this._time;
        if(t > this.getDuration()) {
            if(this.looping) {
                this.rewind(t - this._duration);
                this.update();
                this.broadcastMessage('onLooped', {
                    target: this,
                    type: 'onLooped'
                });
            }
            else {
                this._time = this._duration;
                this.update();
                this.stop();
                this.broadcastMessage('onFinished', {
                    target: this,
                    type: 'onFinished'
                });
            }
        }
        else if(t < 0) {
            this.rewind();
            this.update();
        }
        else {
            this._time = t;
            this.update();
        }
    },
    getTime: function() {
        return this._time;
    },
    setDuration: function(d) {
        this._duration = (d === null || d <= 0) ? 100000 : d;
    },
    getDuration: function() {
        return this._duration;
    },
    setPosition: function(p) {
        this.prevPos = this._pos;
        this.propFunc(p);
        this._pos = p;
        this.broadcastMessage('onChanged', {
            target: this,
            type: 'onChanged'
        });
    },
    getPosition: function(t) {
        if(t === undefined) {
            t = this._time;
        }
        return this.func(t, this.begin, this._change, this._duration);
    },
    setFinish: function(f) {
        this._change = f - this.begin;
    },
    getFinish: function() {
        return this.begin + this._change;
    },
    start: function() {
        this.rewind();
        this.startEnterFrame();
        this.broadcastMessage('onStarted', {
            target: this,
            type: 'onStarted'
        });
    },
    rewind: function(t) {
        this.stop();
        this._time = (t === undefined) ? 0 : t;
        this.fixTime();
        this.update();
    },
    fforward: function() {
        this._time = this._duration;
        this.fixTime();
        this.update();
    },
    update: function() {
        this.setPosition(this.getPosition(this._time));
    },
    startEnterFrame: function() {
        this.stopEnterFrame();
        this.isPlaying = true;
        this.onEnterFrame();
    },
    onEnterFrame: function() {
        if(this.isPlaying) {
            this.nextFrame();
        }
    },
    nextFrame: function() {
        this.setTime((this.getTimer() - this._startTime) / 1000);
    },
    stop: function() {
        this.stopEnterFrame();
        this.broadcastMessage('onStopped', {
            target: this,
            type: 'onStopped'
        });
    },
    stopEnterFrame: function() {
        this.isPlaying = false;
    },
    continueTo: function(finish, duration) {
        this.begin = this._pos;
        this.setFinish(finish);
        if(this._duration !== undefined) {
            this.setDuration(duration);
        }
        this.start();
    },
    resume: function() {
        this.fixTime();
        this.startEnterFrame();
        this.broadcastMessage('onResumed', {
            target: this,
            type: 'onResumed'
        });
    },
    yoyo: function() {
        this.continueTo(this.begin, this._time);
    },
    addListener: function(o) {
        this.removeListener(o);
        return this._listeners.push(o);
    },
    removeListener: function(o) {
        var a = this._listeners;
        var i = a.length;
        while(i--) {
            if(a[i] == o) {
                a.splice(i, 1);
                return true;
            }
        }
        return false;
    },
    broadcastMessage: function() {
        var arr = [];
        for(var i = 0; i < arguments.length; i++) {
            arr.push(arguments[i]);
        }
        var e = arr.shift();
        var a = this._listeners;
        var l = a.length;
        for(var i = 0; i < l; i++) {
            if(a[i][e]) {
                a[i][e].apply(a[i], arr);
            }
        }
    },
    fixTime: function() {
        this._startTime = this.getTimer() - this._time * 1000;
    },
    getTimer: function() {
        return new Date().getTime() - this._time;
    }
};

Kinetic.Tweens = {
    'back-ease-in': function(t, b, c, d, a, p) {
        var s = 1.70158;
        return c * (t /= d) * t * ((s + 1) * t - s) + b;
    },
    'back-ease-out': function(t, b, c, d, a, p) {
        var s = 1.70158;
        return c * (( t = t / d - 1) * t * ((s + 1) * t + s) + 1) + b;
    },
    'back-ease-in-out': function(t, b, c, d, a, p) {
        var s = 1.70158;
        if((t /= d / 2) < 1) {
            return c / 2 * (t * t * (((s *= (1.525)) + 1) * t - s)) + b;
        }
        return c / 2 * ((t -= 2) * t * (((s *= (1.525)) + 1) * t + s) + 2) + b;
    },
    'elastic-ease-in': function(t, b, c, d, a, p) {
        // added s = 0
        var s = 0;
        if(t === 0) {
            return b;
        }
        if((t /= d) == 1) {
            return b + c;
        }
        if(!p) {
            p = d * 0.3;
        }
        if(!a || a < Math.abs(c)) {
            a = c;
            s = p / 4;
        }
        else {
            s = p / (2 * Math.PI) * Math.asin(c / a);
        }
        return -(a * Math.pow(2, 10 * (t -= 1)) * Math.sin((t * d - s) * (2 * Math.PI) / p)) + b;
    },
    'elastic-ease-out': function(t, b, c, d, a, p) {
        // added s = 0
        var s = 0;
        if(t === 0) {
            return b;
        }
        if((t /= d) == 1) {
            return b + c;
        }
        if(!p) {
            p = d * 0.3;
        }
        if(!a || a < Math.abs(c)) {
            a = c;
            s = p / 4;
        }
        else {
            s = p / (2 * Math.PI) * Math.asin(c / a);
        }
        return (a * Math.pow(2, -10 * t) * Math.sin((t * d - s) * (2 * Math.PI) / p) + c + b);
    },
    'elastic-ease-in-out': function(t, b, c, d, a, p) {
        // added s = 0
        var s = 0;
        if(t === 0) {
            return b;
        }
        if((t /= d / 2) == 2) {
            return b + c;
        }
        if(!p) {
            p = d * (0.3 * 1.5);
        }
        if(!a || a < Math.abs(c)) {
            a = c;
            s = p / 4;
        }
        else {
            s = p / (2 * Math.PI) * Math.asin(c / a);
        }
        if(t < 1) {
            return -0.5 * (a * Math.pow(2, 10 * (t -= 1)) * Math.sin((t * d - s) * (2 * Math.PI) / p)) + b;
        }
        return a * Math.pow(2, -10 * (t -= 1)) * Math.sin((t * d - s) * (2 * Math.PI) / p) * 0.5 + c + b;
    },
    'bounce-ease-out': function(t, b, c, d) {
        if((t /= d) < (1 / 2.75)) {
            return c * (7.5625 * t * t) + b;
        }
        else if(t < (2 / 2.75)) {
            return c * (7.5625 * (t -= (1.5 / 2.75)) * t + 0.75) + b;
        }
        else if(t < (2.5 / 2.75)) {
            return c * (7.5625 * (t -= (2.25 / 2.75)) * t + 0.9375) + b;
        }
        else {
            return c * (7.5625 * (t -= (2.625 / 2.75)) * t + 0.984375) + b;
        }
    },
    'bounce-ease-in': function(t, b, c, d) {
        return c - Kinetic.Tweens['bounce-ease-out'](d - t, 0, c, d) + b;
    },
    'bounce-ease-in-out': function(t, b, c, d) {
        if(t < d / 2) {
            return Kinetic.Tweens['bounce-ease-in'](t * 2, 0, c, d) * 0.5 + b;
        }
        else {
            return Kinetic.Tweens['bounce-ease-out'](t * 2 - d, 0, c, d) * 0.5 + c * 0.5 + b;
        }
    },
    // duplicate
    /*
     strongEaseInOut: function(t, b, c, d) {
     return c * (t /= d) * t * t * t * t + b;
     },
     */
    'ease-in': function(t, b, c, d) {
        return c * (t /= d) * t + b;
    },
    'ease-out': function(t, b, c, d) {
        return -c * (t /= d) * (t - 2) + b;
    },
    'ease-in-out': function(t, b, c, d) {
        if((t /= d / 2) < 1) {
            return c / 2 * t * t + b;
        }
        return -c / 2 * ((--t) * (t - 2) - 1) + b;
    },
    'strong-ease-in': function(t, b, c, d) {
        return c * (t /= d) * t * t * t * t + b;
    },
    'strong-ease-out': function(t, b, c, d) {
        return c * (( t = t / d - 1) * t * t * t * t + 1) + b;
    },
    'strong-ease-in-out': function(t, b, c, d) {
        if((t /= d / 2) < 1) {
            return c / 2 * t * t * t * t * t + b;
        }
        return c / 2 * ((t -= 2) * t * t * t * t + 2) + b;
    },
    'linear': function(t, b, c, d) {
        return c * t / d + b;
    }
};

///////////////////////////////////////////////////////////////////////
//  Transform
///////////////////////////////////////////////////////////////////////
/*
 * Last updated November 2011
 * By Simon Sarris
 * www.simonsarris.com
 * sarris@acm.org
 *
 * Free to use and distribute at will
 * So long as you are nice to people, etc
 */

/*
 * The usage of this class was inspired by some of the work done by a forked
 * project, KineticJS-Ext by Wappworks, which is based on Simon's Transform
 * class.
 */

Kinetic.Transform = function() {
    this.m = [1, 0, 0, 1, 0, 0];
}

Kinetic.Transform.prototype = {
    /**
     * Apply translation
     * @param {Number} x
     * @param {Number} y
     */
    translate: function(x, y) {
        this.m[4] += this.m[0] * x + this.m[2] * y;
        this.m[5] += this.m[1] * x + this.m[3] * y;
    },
    /**
     * Apply scale
     * @param {Number} sx
     * @param {Number} sy
     */
    scale: function(sx, sy) {
        this.m[0] *= sx;
        this.m[1] *= sx;
        this.m[2] *= sy;
        this.m[3] *= sy;
    },
    /**
     * Apply rotation
     * @param {Number} rad  Angle in radians
     */
    rotate: function(rad) {
        var c = Math.cos(rad);
        var s = Math.sin(rad);
        var m11 = this.m[0] * c + this.m[2] * s;
        var m12 = this.m[1] * c + this.m[3] * s;
        var m21 = this.m[0] * -s + this.m[2] * c;
        var m22 = this.m[1] * -s + this.m[3] * c;
        this.m[0] = m11;
        this.m[1] = m12;
        this.m[2] = m21;
        this.m[3] = m22;
    },
    /**
     * Returns the translation
     * @returns {Object} 2D point(x, y)
     */
    getTranslation: function() {
        return {
            x: this.m[4],
            y: this.m[5]
        };
    },
    /**
     * Transform multiplication
     * @param {Kinetic.Transform} matrix
     */
    multiply: function(matrix) {
        var m11 = this.m[0] * matrix.m[0] + this.m[2] * matrix.m[1];
        var m12 = this.m[1] * matrix.m[0] + this.m[3] * matrix.m[1];

        var m21 = this.m[0] * matrix.m[2] + this.m[2] * matrix.m[3];
        var m22 = this.m[1] * matrix.m[2] + this.m[3] * matrix.m[3];

        var dx = this.m[0] * matrix.m[4] + this.m[2] * matrix.m[5] + this.m[4];
        var dy = this.m[1] * matrix.m[4] + this.m[3] * matrix.m[5] + this.m[5];

        this.m[0] = m11;
        this.m[1] = m12;
        this.m[2] = m21;
        this.m[3] = m22;
        this.m[4] = dx;
        this.m[5] = dy;
    },
    /**
     * Invert the matrix
     */
    invert: function() {
        var d = 1 / (this.m[0] * this.m[3] - this.m[1] * this.m[2]);
        var m0 = this.m[3] * d;
        var m1 = -this.m[1] * d;
        var m2 = -this.m[2] * d;
        var m3 = this.m[0] * d;
        var m4 = d * (this.m[2] * this.m[5] - this.m[3] * this.m[4]);
        var m5 = d * (this.m[1] * this.m[4] - this.m[0] * this.m[5]);
        this.m[0] = m0;
        this.m[1] = m1;
        this.m[2] = m2;
        this.m[3] = m3;
        this.m[4] = m4;
        this.m[5] = m5;
    },
    /**
     * return matrix
     */
    getMatrix: function() {
        return this.m;
    }
};

///////////////////////////////////////////////////////////////////////
//  Animation
///////////////////////////////////////////////////////////////////////
/**
 * Stage constructor.  A stage is used to contain multiple layers and handle
 * animations
 * @constructor
 * @augments Kinetic.Container
 * @param {Object} config
 * @param {Function} config.func function to be executed on each animation frame
 */
Kinetic.Animation = function(config) {
    if(!config) {
        config = {};
    }
    for(var key in config) {
        this[key] = config[key];
    }

    // add frame object
    this.frame = {
        time: 0,
        timeDiff: 0,
        lastTime: new Date().getTime()
    };

    this.id = Kinetic.Animation.animIdCounter++;
};
/*
 * Animation methods
 */
Kinetic.Animation.prototype = {
    /**
     * start animation
     * @name start
     * @methodOf Kinetic.Animation.prototype
     */
    start: function() {
        this.stop();
        this.frame.lastTime = new Date().getTime();
        Kinetic.Animation._addAnimation(this);
        Kinetic.Animation._handleAnimation();
    },
    /**
     * stop animation
     * @name stop
     * @methodOf Kinetic.Animation.prototype
     */
    stop: function() {
        Kinetic.Animation._removeAnimation(this);
    }
};
Kinetic.Animation.animations = [];
Kinetic.Animation.animIdCounter = 0;
Kinetic.Animation.animRunning = false;
Kinetic.Animation._addAnimation = function(anim) {
    this.animations.push(anim);
};
Kinetic.Animation._removeAnimation = function(anim) {
    var id = anim.id;
    var animations = this.animations;
    for(var n = 0; n < animations.length; n++) {
        if(animations[n].id === id) {
            this.animations.splice(n, 1);
            return false;
        }
    }
};
Kinetic.Animation._updateFrameObject = function(anim) {
    var time = new Date().getTime();
    anim.frame.timeDiff = time - anim.frame.lastTime;
    anim.frame.lastTime = time;
    anim.frame.time += anim.frame.timeDiff;
};
Kinetic.Animation._runFrames = function() {
    var nodes = {};
    /*
     * loop through all animations and execute animation
     *  function.  if the animation object has specified node,
     *  we can add the node to the nodes hash to eliminate
     *  drawing the same node multiple times.  The node property
     *  can be the stage itself or a layer
     */
    for(var n = 0; n < this.animations.length; n++) {
        var anim = this.animations[n];
        this._updateFrameObject(anim);
        if(anim.node && anim.node._id !== undefined) {
            nodes[anim.node._id] = anim.node;
        }
        // if animation object has a function, execute it
        if(anim.func) {
            anim.func(anim.frame);
        }
    }

    for(var key in nodes) {
        nodes[key].draw();
    }
};
Kinetic.Animation._animationLoop = function() {
    if(this.animations.length > 0) {
        this._runFrames();
        var that = this;
        requestAnimFrame(function() {
            that._animationLoop();
        });
    }
    else {
        this.animRunning = false;
    }
};
Kinetic.Animation._handleAnimation = function() {
    var that = this;
    if(!this.animRunning) {
        this.animRunning = true;
        that._animationLoop();
    }
};
requestAnimFrame = (function(callback) {
    return window.requestAnimationFrame || window.webkitRequestAnimationFrame || window.mozRequestAnimationFrame || window.oRequestAnimationFrame || window.msRequestAnimationFrame ||
    function(callback) {
        window.setTimeout(callback, 1000 / 60);
    };
})();

///////////////////////////////////////////////////////////////////////
//  Node
///////////////////////////////////////////////////////////////////////
/**
 * Node constructor.&nbsp; Nodes are entities that can be transformed, layered,
 * and have events bound to them.  They are the building blocks of a KineticJS
 * application
 * @constructor
 * @param {Object} config
 * @param {Number} [config.x]
 * @param {Number} [config.y]
 * @param {Boolean} [config.visible]
 * @param {Boolean} [config.listening] whether or not the node is listening for events
 * @param {String} [config.id] unique id
 * @param {String} [config.name] non-unique name
 * @param {Number} [config.opacity] determines node opacity.  Can be any number between 0 and 1
 * @param {Object} [config.scale]
 * @param {Number} [config.scale.x]
 * @param {Number} [config.scale.y]
 * @param {Number} [config.rotation] rotation in radians
 * @param {Number} [config.rotationDeg] rotation in degrees
 * @param {Object} [config.offset] offsets default position point and rotation point
 * @param {Number} [config.offset.x]
 * @param {Number} [config.offset.y]
 * @param {Boolean} [config.draggable]
 * @param {String} [config.dragConstraint] can be vertical, horizontal, or none.  The default
 *  is none
 * @param {Object} [config.dragBounds]
 * @param {Number} [config.dragBounds.top]
 * @param {Number} [config.dragBounds.right]
 * @param {Number} [config.dragBounds.bottom]
 * @param {Number} [config.dragBounds.left]
 * @param {Function} [config.dragBoundFunc] dragBoundFunc(pos, evt) should return new position
 */
Kinetic.Node = function(config) {
	this._nodeInit(config);	
};

Kinetic.Node.prototype = {
    _nodeInit: function(config) {
        this.defaultNodeAttrs = {
            visible: true,
            listening: true,
            name: undefined,
            opacity: 1,
            x: 0,
            y: 0,
            scale: {
                x: 1,
                y: 1
            },
            rotation: 0,
            offset: {
                x: 0,
                y: 0
            },
            dragConstraint: 'none',
            dragBounds: {},
            draggable: false
        };

        this.setDefaultAttrs(this.defaultNodeAttrs);
        this.eventListeners = {};
        this.transAnim = new Kinetic.Animation();
        this.setAttrs(config);
        
        // bind events
        this.on('draggableChange.kinetic', function() {
            this._onDraggableChange();
        });
        var that = this;
        this.on('idChange.kinetic', function(evt) {
            var stage = that.getStage();
            if(stage) {
                stage._removeId(evt.oldVal);
                stage._addId(that);
            }
        });
        this.on('nameChange.kinetic', function(evt) {
            var stage = that.getStage();
            if(stage) {
                stage._removeName(evt.oldVal, that._id);
                stage._addName(that);
            }
        });

        this._onDraggableChange();
    },
    /**
     * bind events to the node.  KineticJS supports mouseover, mousemove,
     *  mouseout, mousedown, mouseup, click, dblclick, touchstart, touchmove,
     *  touchend, tap, dbltap, dragstart, dragmove, and dragend.  Pass in a string
     *  of event types delimmited by a space to bind multiple events at once
     *  such as 'mousedown mouseup mousemove'. include a namespace to bind an
     *  event by name such as 'click.foobar'.
     * @name on
     * @methodOf Kinetic.Node.prototype
     * @param {String} typesStr
     * @param {Function} handler
     */
    on: function(typesStr, handler) {
        var types = typesStr.split(' ');
        /*
         * loop through types and attach event listeners to
         * each one.  eg. 'click mouseover.namespace mouseout'
         * will create three event bindings
         */
        for(var n = 0; n < types.length; n++) {
            var type = types[n];
            var event = type;
            var parts = event.split('.');
            var baseEvent = parts[0];
            var name = parts.length > 1 ? parts[1] : '';

            if(!this.eventListeners[baseEvent]) {
                this.eventListeners[baseEvent] = [];
            }

            this.eventListeners[baseEvent].push({
                name: name,
                handler: handler
            });
        }
    },
    /**
     * remove event bindings from the node.  Pass in a string of
     *  event types delimmited by a space to remove multiple event
     *  bindings at once such as 'mousedown mouseup mousemove'.
     *  include a namespace to remove an event binding by name
     *  such as 'click.foobar'.
     * @name off
     * @methodOf Kinetic.Node.prototype
     * @param {String} typesStr
     */
    off: function(typesStr) {
        var types = typesStr.split(' ');

        for(var n = 0; n < types.length; n++) {
            var type = types[n];
            //var event = (type.indexOf('touch') === -1) ? 'on' + type : type;
            var event = type;
            var parts = event.split('.');
            var baseEvent = parts[0];

            if(this.eventListeners[baseEvent] && parts.length > 1) {
                var name = parts[1];

                for(var i = 0; i < this.eventListeners[baseEvent].length; i++) {
                    if(this.eventListeners[baseEvent][i].name === name) {
                        this.eventListeners[baseEvent].splice(i, 1);
                        if(this.eventListeners[baseEvent].length === 0) {
                            delete this.eventListeners[baseEvent];
                            break;
                        }
                        i--;
                    }
                }
            }
            else {
                delete this.eventListeners[baseEvent];
            }
        }
    },
    /**
     * get attrs
     * @name getAttrs
     * @methodOf Kinetic.Node.prototype
     */
    getAttrs: function() {
        return this.attrs;
    },
    /**
     * set default attrs.  This method should only be used if
     *  you're creating a custom node
     * @name setDefaultAttrs
     * @methodOf Kinetic.Node.prototype
     * @param {Object} confic
     */
    setDefaultAttrs: function(config) {
        // create attrs object if undefined
        if(this.attrs === undefined) {
            this.attrs = {};
        }

        if(config) {
            for(var key in config) {
                /*
                 * only set the attr if it's undefined in case
                 * a developer writes a custom class that extends
                 * a Kinetic Class such that their default property
                 * isn't overwritten by the Kinetic Class default
                 * property
                 */
                if(this.attrs[key] === undefined) {
                    this.attrs[key] = config[key];
                }
            }
        }
    },
    /**
     * set attrs
     * @name setAttrs
     * @methodOf Kinetic.Node.prototype
     * @param {Object} config
     */
    setAttrs: function(config) {
        var type = Kinetic.Type;
        var that = this;
        // set properties from config
        if(config !== undefined) {
            function setAttrs(obj, c, level) {
                for(var key in c) {
                    var val = c[key];
                    var oldVal = obj[key];

                    /*
                     * only fire change event for root
                     * level attrs
                     */
                    if(level === 0) {
                        that._fireBeforeChangeEvent(key, oldVal, val);
                    }

                    // if obj doesn't have the val property, then create it
                    if(obj[key] === undefined && val !== undefined) {
                        obj[key] = {};
                    }

                    /*
                     * if property is a pure object (no methods), then add an empty object
                     * to the node and then traverse
                     */
                    if(type._isObject(val) && !type._isArray(val) && !type._isElement(val) && !type._hasMethods(val)) {
                        /*
                         * since some properties can be strings or objects, e.g.
                         * fill, we need to first check that obj is an object
                         * before setting properties.  If it's not an object,
                         * overwrite obj with an object literal
                         */
                        if(!Kinetic.Type._isObject(obj[key])) {
                            obj[key] = {};
                        }

                        setAttrs(obj[key], val, level + 1);
                    }
                    /*
                     * add all other object types to attrs object
                     */
                    else {
                        // handle special keys
                        switch (key) {
                            case 'rotationDeg':
                                that._setAttr(obj, 'rotation', c[key] * Math.PI / 180);
                                // override key for change event
                                key = 'rotation';
                                break;
                            /*
                             * includes:
                             * - node offset
                             * - fill pattern offset
                             * - shadow offset
                             */
                            case 'offset':
                                var pos = type._getXY(val);
                                that._setAttr(obj[key], 'x', pos.x);
                                that._setAttr(obj[key], 'y', pos.y);
                                break;
                            case 'scale':
                                var pos = type._getXY(val);
                                that._setAttr(obj[key], 'x', pos.x);
                                that._setAttr(obj[key], 'y', pos.y);
                                break;
                            case 'points':
                                that._setAttr(obj, key, type._getPoints(val));
                                break;
                            case 'crop':
                                var pos = type._getXY(val);
                                var size = type._getSize(val);
                                that._setAttr(obj[key], 'x', pos.x);
                                that._setAttr(obj[key], 'y', pos.y);
                                that._setAttr(obj[key], 'width', size.width);
                                that._setAttr(obj[key], 'height', size.height);
                                break;
                            default:
                                that._setAttr(obj, key, val);
                                break;
                        }
                    }
                    /*
                     * only fire change event for root
                     * level attrs
                     */
                    if(level === 0) {
                        that._fireChangeEvent(key, oldVal, val);
                    }
                }
            }
            setAttrs(this.attrs, config, 0);
        }
    },
    /**
     * determine if shape is visible or not.  Shape is visible only
     *  if it's visible and all of its ancestors are visible.  If an ancestor
     *  is invisible, this means that the shape is also invisible
     * @name isVisible
     * @methodOf Kinetic.Node.prototype
     */
    isVisible: function() {
        if(this.attrs.visible && this.getParent() && !this.getParent().isVisible()) {
            return false;
        }
        return this.attrs.visible;
    },
    /**
     * show node
     * @name show
     * @methodOf Kinetic.Node.prototype
     */
    show: function() {
        this.setAttrs({
            visible: true
        });
    },
    /**
     * hide node.  Hidden nodes are no longer detectable
     * @name hide
     * @methodOf Kinetic.Node.prototype
     */
    hide: function() {
        this.setAttrs({
            visible: false
        });
    },
    /**
     * get zIndex
     * @name getZIndex
     * @methodOf Kinetic.Node.prototype
     */
    getZIndex: function() {
        return this.index;
    },
    /**
     * get absolute z-index which takes into account sibling
     *  and parent indices
     * @name getAbsoluteZIndex
     * @methodOf Kinetic.Node.prototype
     */
    getAbsoluteZIndex: function() {
        var level = this.getLevel();
        var stage = this.getStage();
        var that = this;
        var index = 0;
        function addChildren(children) {
            var nodes = [];
            for(var n = 0; n < children.length; n++) {
                var child = children[n];
                index++;

                if(child.nodeType !== 'Shape') {
                    nodes = nodes.concat(child.getChildren());
                }

                if(child._id === that._id) {
                    n = children.length;
                }
            }

            if(nodes.length > 0 && nodes[0].getLevel() <= level) {
                addChildren(nodes);
            }
        }
        if(that.nodeType !== 'Stage') {
            addChildren(that.getStage().getChildren());
        }

        return index;
    },
    /**
     * get node level in node tree
     * @name getLevel
     * @methodOf Kinetic.Node.prototype
     */
    getLevel: function() {
        var level = 0;
        var parent = this.parent;
        while(parent) {
            level++;
            parent = parent.parent;
        }
        return level;
    },
    /**
     * set node position
     * @name setPosition
     * @methodOf Kinetic.Node.prototype
     * @param {Number} x
     * @param {Number} y
     */
    setPosition: function() {
        var pos = Kinetic.Type._getXY(Array.prototype.slice.call(arguments));
        this.setAttrs(pos);
    },
    /**
     * get node position relative to container
     * @name getPosition
     * @methodOf Kinetic.Node.prototype
     */
    getPosition: function() {
        return {
            x: this.attrs.x,
            y: this.attrs.y
        };
    },
    /**
     * get absolute position
     * @name getAbsolutePosition
     * @methodOf Kinetic.Node.prototype
     */
    getAbsolutePosition: function() {
        var trans = this.getAbsoluteTransform();
        var o = this.getOffset();
        trans.translate(o.x, o.y);
        return trans.getTranslation();
    },
    /**
     * set absolute position
     * @name setAbsolutePosition
     * @methodOf Kinetic.Node.prototype
     * @param {Object} pos object containing an x and
     *  y property
     */
    setAbsolutePosition: function() {
        var pos = Kinetic.Type._getXY(Array.prototype.slice.call(arguments));
        var trans = this._clearTransform();
        // don't clear translation
        this.attrs.x = trans.x;
        this.attrs.y = trans.y;
        delete trans.x;
        delete trans.y;

        // unravel transform
        var it = this.getAbsoluteTransform();

        it.invert();
        it.translate(pos.x, pos.y);
        pos = {
            x: this.attrs.x + it.getTranslation().x,
            y: this.attrs.y + it.getTranslation().y
        };

        this.setPosition(pos.x, pos.y);
        this._setTransform(trans);
    },
    /**
     * move node by an amount
     * @name move
     * @methodOf Kinetic.Node.prototype
     * @param {Number} x
     * @param {Number} y
     */
    move: function() {
        var pos = Kinetic.Type._getXY(Array.prototype.slice.call(arguments));

        var x = this.getX();
        var y = this.getY();

        if(pos.x !== undefined) {
            x += pos.x;
        }

        if(pos.y !== undefined) {
            y += pos.y;
        }

        this.setAttrs({
            x: x,
            y: y
        });
    },
    /**
     * get rotation in degrees
     * @name getRotationDeg
     * @methodOf Kinetic.Node.prototype
     */
    getRotationDeg: function() {
        return this.attrs.rotation * 180 / Math.PI;
    },
    /**
     * rotate node by an amount in radians
     * @name rotate
     * @methodOf Kinetic.Node.prototype
     * @param {Number} theta
     */
    rotate: function(theta) {
        this.setAttrs({
            rotation: this.getRotation() + theta
        });
    },
    /**
     * rotate node by an amount in degrees
     * @name rotateDeg
     * @methodOf Kinetic.Node.prototype
     * @param {Number} deg
     */
    rotateDeg: function(deg) {
        this.setAttrs({
            rotation: this.getRotation() + (deg * Math.PI / 180)
        });
    },
    /**
     * move node to the top of its siblings
     * @name moveToTop
     * @methodOf Kinetic.Node.prototype
     */
    moveToTop: function() {
        var index = this.index;
        this.parent.children.splice(index, 1);
        this.parent.children.push(this);
        this.parent._setChildrenIndices();
    },
    /**
     * move node up
     * @name moveUp
     * @methodOf Kinetic.Node.prototype
     */
    moveUp: function() {
        var index = this.index;
        this.parent.children.splice(index, 1);
        this.parent.children.splice(index + 1, 0, this);
        this.parent._setChildrenIndices();
    },
    /**
     * move node down
     * @name moveDown
     * @methodOf Kinetic.Node.prototype
     */
    moveDown: function() {
        var index = this.index;
        if(index > 0) {
            this.parent.children.splice(index, 1);
            this.parent.children.splice(index - 1, 0, this);
            this.parent._setChildrenIndices();
        }
    },
    /**
     * move node to the bottom of its siblings
     * @name moveToBottom
     * @methodOf Kinetic.Node.prototype
     */
    moveToBottom: function() {
        var index = this.index;
        this.parent.children.splice(index, 1);
        this.parent.children.unshift(this);
        this.parent._setChildrenIndices();
    },
    /**
     * set zIndex
     * @name setZIndex
     * @methodOf Kinetic.Node.prototype
     * @param {Integer} zIndex
     */
    setZIndex: function(zIndex) {
        var index = this.index;
        this.parent.children.splice(index, 1);
        this.parent.children.splice(zIndex, 0, this);
        this.parent._setChildrenIndices();
    },
    /**
     * get absolute opacity
     * @name getAbsoluteOpacity
     * @methodOf Kinetic.Node.prototype
     */
    getAbsoluteOpacity: function() {
        var absOpacity = 1;
        var node = this;
        // traverse upwards
        while(node.nodeType !== 'Stage') {
            absOpacity *= node.attrs.opacity;
            node = node.parent;
        }
        return absOpacity;
    },
    /**
     * determine if node is currently in drag and drop mode
     * @name isDragging
     * @methodOf Kinetic.Node.prototype
     */
    isDragging: function() {
        var go = Kinetic.Global;
        return go.drag.node && go.drag.node._id === this._id && go.drag.moving;
    },
    /**
     * move node to another container
     * @name moveTo
     * @methodOf Kinetic.Node.prototype
     * @param {Container} newContainer
     */
    moveTo: function(newContainer) {
        var parent = this.parent;
        // remove from parent's children
        parent.children.splice(this.index, 1);
        parent._setChildrenIndices();

        // add to new parent
        newContainer.children.push(this);
        this.index = newContainer.children.length - 1;
        this.parent = newContainer;
        newContainer._setChildrenIndices();
    },
    /**
     * get parent container
     * @name getParent
     * @methodOf Kinetic.Node.prototype
     */
    getParent: function() {
        return this.parent;
    },
    /**
     * get layer that contains the node
     * @name getLayer
     * @methodOf Kinetic.Node.prototype
     */
    getLayer: function() {
        if(this.nodeType === 'Layer') {
            return this;
        }
        else {
            return this.getParent().getLayer();
        }
    },
    /**
     * get stage that contains the node
     * @name getStage
     * @methodOf Kinetic.Node.prototype
     */
    getStage: function() {
        if(this.nodeType !== 'Stage' && this.getParent()) {
            return this.getParent().getStage();
        }
        else if(this.nodeType === 'Stage') {
            return this;
        }
        else {
            return undefined;
        }
    },
    /**
     * simulate event
     * @name simulate
     * @methodOf Kinetic.Node.prototype
     * @param {String} eventType
     */
    simulate: function(eventType) {
        this._handleEvent(eventType, {});
    },
    /**
     * transition node to another state.  Any property that can accept a real
     *  number can be transitioned, including x, y, rotation, opacity, strokeWidth,
     *  radius, scale.x, scale.y, offset.x, offset.y, etc.
     * @name transitionTo
     * @methodOf Kinetic.Node.prototype
     * @param {Object} config
     * @config {Number} duration duration that the transition runs in seconds
     * @config {String} [easing] easing function.  can be linear, ease-in, ease-out, ease-in-out,
     *  back-ease-in, back-ease-out, back-ease-in-out, elastic-ease-in, elastic-ease-out,
     *  elastic-ease-in-out, bounce-ease-out, bounce-ease-in, bounce-ease-in-out,
     *  strong-ease-in, strong-ease-out, or strong-ease-in-out
     *  linear is the default
     * @config {Function} [callback] callback function to be executed when
     *  transition completes
     */
    transitionTo: function(config) {
        /*
         * create new transition
         */
        var node = this.nodeType === 'Stage' ? this : this.getLayer();
        var that = this;
        var trans = new Kinetic.Transition(this, config);

        this.transAnim.func = function() {
            trans._onEnterFrame();
        };
        this.transAnim.node = node;

        // subscribe to onFinished for first tween
        trans.onFinished = function() {
            // remove animation
            that.transAnim.stop();
            that.transAnim.node.draw();

            // callback
            if(config.callback) {
                config.callback();
            }
        };
        // auto start
        trans.start();
        this.transAnim.start();
        return trans;
    },
    /**
     * get absolute transform of the node which takes into
     *  account its parent transforms
     * @name getAbsoluteTransform
     * @methodOf Kinetic.Node.prototype
     */
    getAbsoluteTransform: function() {
        // absolute transform
        var am = new Kinetic.Transform();

        var family = [];
        var parent = this.parent;

        family.unshift(this);
        while(parent) {
            family.unshift(parent);
            parent = parent.parent;
        }

        for(var n = 0; n < family.length; n++) {
            var node = family[n];
            var m = node.getTransform();
            am.multiply(m);
        }

        return am;
    },
    /**
     * get transform of the node
     * @name getTransform
     * @methodOf Kinetic.Node.prototype
     */
    getTransform: function() {
        var m = new Kinetic.Transform();

        if(this.attrs.x !== 0 || this.attrs.y !== 0) {
            m.translate(this.attrs.x, this.attrs.y);
        }
        if(this.attrs.rotation !== 0) {
            m.rotate(this.attrs.rotation);
        }
        if(this.attrs.scale.x !== 1 || this.attrs.scale.y !== 1) {
            m.scale(this.attrs.scale.x, this.attrs.scale.y);
        }
        if(this.attrs.offset && (this.attrs.offset.x !== 0 || this.attrs.offset.y !== 0)) {
            m.translate(-1 * this.attrs.offset.x, -1 * this.attrs.offset.y);
        }

        return m;
    },
    /**
     * clone node
     * @name clone
     * @methodOf Kinetic.Node.prototype
     * @param {Object} attrs override attrs
     */
    clone: function(obj) {
        // instantiate new node
        var classType = this.shapeType || this.nodeType;
        var node = new Kinetic[classType](this.attrs);

        /*
         * copy over user listeners
         */
        for(var key in this.eventListeners) {
            var allListeners = this.eventListeners[key];
            for(var n = 0; n < allListeners.length; n++) {
                var listener = allListeners[n];
                /*
                 * don't include kinetic namespaced listeners because
                 *  these are generated by the constructors
                 */
                if(listener.name.indexOf('kinetic') < 0) {
                    // if listeners array doesn't exist, then create it
                    if(!node.eventListeners[key]) {
                        node.eventListeners[key] = [];
                    }
                    node.eventListeners[key].push(listener);
                }
            }
        }

        // apply attr overrides
        node.setAttrs(obj);
        return node;
    },
    /**
     * Creates a composite data URL. If MIME type is not
     * specified, then "image/png" will result. For "image/jpeg", specify a quality
     * level as quality (range 0.0 - 1.0)
     * @name toDataURL
     * @methodOf Kinetic.Node.prototype
     * @param {Object} config
     * @param {String} [config.mimeType] mime type.  can be "image/png" or "image/jpeg".
     *  "image/png" is the default
     * @param {Number} [config.width] data url image width
     * @param {Number} [config.height] data url image height
     * @param {Number} [config.quality] jpeg quality.  If using an "image/jpeg" mimeType,
     *  you can specify the quality from 0 to 1, where 0 is very poor quality and 1
     *  is very high quality
     */
    toDataURL: function(config) {
        var mimeType = config && config.mimeType ? config.mimeType : null;
        var quality = config && config.quality ? config.quality : null;
        var canvas;
        if(config && config.width && config.height) {
            canvas = new Kinetic.Canvas(config.width, config.height);
        }
        else {
            canvas = this.getStage().bufferCanvas;
        }

        var context = canvas.getContext();
        canvas.clear();
        this._draw(canvas);
        return canvas.toDataURL(mimeType, quality);
    },
    /**
     * converts node into an image.  Since the toImage
     *  method is asynchronous, a callback is required
     * @name toImage
     * @methodOf Kinetic.Stage.prototype
     * @param {Object} config
     * @param {Function} callback since the toImage() method is asynchonrous, the
     *  resulting image object is passed into the callback function
     * @param {String} [config.mimeType] mime type.  can be "image/png" or "image/jpeg".
     *  "image/png" is the default
     * @param {Number} [config.width] data url image width
     * @param {Number} [config.height] data url image height
     * @param {Number} [config.quality] jpeg quality.  If using an "image/jpeg" mimeType,
     *  you can specify the quality from 0 to 1, where 0 is very poor quality and 1
     *  is very high quality
     */
    toImage: function(config) {
        Kinetic.Type._getImage(this.toDataURL(config), function(img) {
            config.callback(img);
        });
    },
    _clearTransform: function() {
        var trans = {
            x: this.attrs.x,
            y: this.attrs.y,
            rotation: this.attrs.rotation,
            scale: {
                x: this.attrs.scale.x,
                y: this.attrs.scale.y
            },
            offset: {
                x: this.attrs.offset.x,
                y: this.attrs.offset.y
            }
        };

        this.attrs.x = 0;
        this.attrs.y = 0;
        this.attrs.rotation = 0;
        this.attrs.scale = {
            x: 1,
            y: 1
        };
        this.attrs.offset = {
            x: 0,
            y: 0
        };

        return trans;
    },
    _setTransform: function(trans) {
        for(var key in trans) {
            this.attrs[key] = trans[key];
        }
    },
    _fireBeforeChangeEvent: function(attr, oldVal, newVal) {
        this._handleEvent('before' + attr.toUpperCase() + 'Change', {
            oldVal: oldVal,
            newVal: newVal
        });
    },
    _fireChangeEvent: function(attr, oldVal, newVal) {
        this._handleEvent(attr + 'Change', {
            oldVal: oldVal,
            newVal: newVal
        });
    },
    _setAttr: function(obj, attr, val) {
        if(val !== undefined) {
            if(obj === undefined) {
                obj = {};
            }
            obj[attr] = val;
        }
    },
    _listenDrag: function() {
        this._dragCleanup();
        var go = Kinetic.Global;
        var that = this;
        this.on('mousedown.kinetic touchstart.kinetic', function(evt) {
            that._initDrag();
        });
    },
    _initDrag: function() {
        var go = Kinetic.Global;
        var stage = this.getStage();
        var pos = stage.getUserPosition();

        if(pos) {
            var m = this.getTransform().getTranslation();
            var am = this.getAbsoluteTransform().getTranslation();
            var ap = this.getAbsolutePosition();
            go.drag.node = this;
            go.drag.offset.x = pos.x - ap.x;
            go.drag.offset.y = pos.y - ap.y;

            /*
             * if dragging and dropping the stage,
             * draw all of the layers
             */
            if(this.nodeType === 'Stage') {
                stage.dragAnim.node = this;
            }
            else {
                stage.dragAnim.node = this.getLayer();
            }
            stage.dragAnim.start();
        }
    },
    _onDraggableChange: function() {
        if(this.attrs.draggable) {
            this._listenDrag();
        }
        else {
            // remove event listeners
            this._dragCleanup();

            /*
             * force drag and drop to end
             * if this node is currently in
             * drag and drop mode
             */
            var stage = this.getStage();
            var go = Kinetic.Global;
            if(stage && go.drag.node && go.drag.node._id === this._id) {
                stage._endDrag();
            }
        }
    },
    /**
     * remove drag and drop event listener
     */
    _dragCleanup: function() {
        this.off('mousedown.kinetic');
        this.off('touchstart.kinetic');
    },
    /**
     * handle node event
     */
    _handleEvent: function(eventType, evt, compareShape) {
        if(this.nodeType === 'Shape') {
            evt.shape = this;
        }
        var stage = this.getStage();
        var el = this.eventListeners;
        var okayToRun = true;

        if(eventType === 'mouseover' && compareShape && this._id === compareShape._id) {
            okayToRun = false;
        }
        else if(eventType === 'mouseout' && compareShape && this._id === compareShape._id) {
            okayToRun = false;
        }

        if(okayToRun) {
            if(el[eventType]) {
                var events = el[eventType];
                for(var i = 0; i < events.length; i++) {
                    events[i].handler.apply(this, [evt]);
                }
            }

            // simulate event bubbling
            if(Kinetic.Global.BUBBLE_WHITELIST.indexOf(eventType) >= 0 && !evt.cancelBubble && this.parent) {
                if(compareShape && compareShape.parent) {
                    this._handleEvent.call(this.parent, eventType, evt, compareShape.parent);
                }
                else {
                    this._handleEvent.call(this.parent, eventType, evt);
                }
            }
        }
    },
    _draw: function(canvas) {
        if(this.isVisible() && (!canvas || canvas.name !== 'buffer' || this.getListening())) {
            if(this.__draw) {
                this.__draw(canvas);
            }

            var children = this.children;
            if(children) {
                for(var n = 0; n < children.length; n++) {
                    var child = children[n];
                    if(child.draw) {
                        child.draw(canvas);
                    }
                    else {
                        child._draw(canvas);
                    }
                }
            }
        }
    },
};

// add getter and setter methods
Kinetic.Node.addSetters = function(constructor, arr) {
    for(var n = 0; n < arr.length; n++) {
        var attr = arr[n];
        this._addSetter(constructor, attr);
    }
};
Kinetic.Node.addGetters = function(constructor, arr) {
    for(var n = 0; n < arr.length; n++) {
        var attr = arr[n];
        this._addGetter(constructor, attr);
    }
};
Kinetic.Node.addGettersSetters = function(constructor, arr) {
    this.addSetters(constructor, arr);
    this.addGetters(constructor, arr);
};
Kinetic.Node._addSetter = function(constructor, attr) {
    var that = this;
    var method = 'set' + attr.charAt(0).toUpperCase() + attr.slice(1);
    constructor.prototype[method] = function() {
        if(arguments.length == 1) {
            arg = arguments[0];
        }
        else {
            arg = Array.prototype.slice.call(arguments);
        }
        var obj = {};
        obj[attr] = arg;
        this.setAttrs(obj);
    };
};
Kinetic.Node._addGetter = function(constructor, attr) {
    var that = this;
    var method = 'get' + attr.charAt(0).toUpperCase() + attr.slice(1);
    constructor.prototype[method] = function(arg) {
        return this.attrs[attr];
    };
};
// add getters setters
<<<<<<< HEAD
Kinetic.Node.addGettersSetters(Kinetic.Node, ['x', 'y', 'scale', 'detectionType', 'rotation', 'alpha', 'name', 'id', 'offset', 'draggable', 'dragConstraint', 'dragBounds', 'dragBoundFunc', 'listening']);
=======
Kinetic.Node.addGettersSetters(Kinetic.Node, ['x', 'y', 'scale', 'rotation', 'opacity', 'name', 'id', 'offset', 'draggable', 'dragConstraint', 'dragBounds', 'listening']);
>>>>>>> 1ad25308
Kinetic.Node.addSetters(Kinetic.Node, ['rotationDeg']);

/**
 * set node x position
 * @name setX
 * @methodOf Kinetic.Node.prototype
 * @param {Number} x
 */

/**
 * set node y position
 * @name setY
 * @methodOf Kinetic.Node.prototype
 * @param {Number} y
 */

/**
 * set node rotation in radians
 * @name setRotation
 * @methodOf Kinetic.Node.prototype
 * @param {Number} theta
 */

/**
 * set opacity.  Opacity values range from 0 to 1.
 *  A node with an opacity of 0 is fully transparent, and a node
 *  with an opacity of 1 is fully opaque
 * @name setOpacity
 * @methodOf Kinetic.Node.prototype
 * @param {Object} opacity
 */

/**
 * set draggable
 * @name setDraggable
 * @methodOf Kinetic.Node.prototype
 * @param {String} draggable
 */

/**
 * set drag constraint.
 * @name setDragConstraint
 * @methodOf Kinetic.Node.prototype
 * @param {String} constraint can be vertical, horizontal, or none
 */

/**
 * set drag bounds.
 * @name setDragBounds
 * @methodOf Kinetic.Node.prototype
 * @param {Object} bounds
 * @config {Number} [left] left bounds position
 * @config {Number} [top] top bounds position
 * @config {Number} [right] right bounds position
 * @config {Number} [bottom] bottom bounds position
 */

/**
 * listen or don't listen to events
 * @name setListening
 * @methodOf Kinetic.Node.prototype
 * @param {Boolean} listening
 */

/**
 * set node rotation in degrees
 * @name setRotationDeg
 * @methodOf Kinetic.Node.prototype
 * @param {Number} deg
 */

/**
 * set offset.  A node's offset defines the positition and rotation point
 * @name setOffset
 * @methodOf Kinetic.Node.prototype
 * @param {Number} x
 * @param {Number} y
 */

/**
 * set node scale.
 * @name setScale
 * @param {Number} x
 * @param {Number} y
 * @methodOf Kinetic.Node.prototype
 */

/**
 * get scale
 * @name getScale
 * @methodOf Kinetic.Node.prototype
 */

/**
 * get node x position
 * @name getX
 * @methodOf Kinetic.Node.prototype
 */

/**
 * get node y position
 * @name getY
 * @methodOf Kinetic.Node.prototype
 */

/**
 * get rotation in radians
 * @name getRotation
 * @methodOf Kinetic.Node.prototype
 */

/**
 * get opacity.
 * @name getOpacity
 * @methodOf Kinetic.Node.prototype
 */

/**
 * get name
 * @name getName
 * @methodOf Kinetic.Node.prototype
 */

/**
 * get id
 * @name getId
 * @methodOf Kinetic.Node.prototype
 */

/**
 * get offset
 * @name getOffset
 * @methodOf Kinetic.Node.prototype
 */

/**
 * get draggable
 * @name getDraggable
 * @methodOf Kinetic.Node.prototype
 */

/**
 * get drag constraint
 * @name getDragConstraint
 * @methodOf Kinetic.Node.prototype
 */

/**
 * get drag bounds
 * @name getDragBounds
 * @methodOf Kinetic.Node.prototype
 */

/**
 * determine if listening to events or not
 * @name getListening
 * @methodOf Kinetic.Node.prototype
 */
///////////////////////////////////////////////////////////////////////
//  Container
///////////////////////////////////////////////////////////////////////
/**
 * Container constructor.&nbsp; Containers are used to contain nodes or other containers
 * @constructor
 * @augments Kinetic.Node
 * @param {Object} config
 * @param {Number} [config.x]
 * @param {Number} [config.y]
 * @param {Boolean} [config.visible]
 * @param {Boolean} [config.listening] whether or not the node is listening for events
 * @param {String} [config.id] unique id
 * @param {String} [config.name] non-unique name
 * @param {Number} [config.alpha] determines node opacity.  Can be any number between 0 and 1
 * @param {Object} [config.scale]
 * @param {Number} [config.scale.x]
 * @param {Number} [config.scale.y]
 * @param {Number} [config.rotation] rotation in radians
 * @param {Number} [config.rotationDeg] rotation in degrees
 * @param {Object} [config.offset] offsets default position point and rotation point
 * @param {Number} [config.offset.x]
 * @param {Number} [config.offset.y]
 * @param {Boolean} [config.draggable]
 * @param {String} [config.dragConstraint] can be vertical, horizontal, or none.  The default
 *  is none
 * @param {Object} [config.dragBounds]
 * @param {Number} [config.dragBounds.top]
 * @param {Number} [config.dragBounds.right]
 * @param {Number} [config.dragBounds.bottom]
 * @param {Number} [config.dragBounds.left]
 */
Kinetic.Container = function(config) {
    this._containerInit(config);
};

Kinetic.Container.prototype = {
    _containerInit: function(config) {
        this.children = [];
        Kinetic.Node.call(this, config);
    },
    /**
     * get children
     * @name getChildren
     * @methodOf Kinetic.Container.prototype
     */
    getChildren: function() {
        return this.children;
    },
    /**
     * remove all children
     * @name removeChildren
     * @methodOf Kinetic.Container.prototype
     */
    removeChildren: function() {
        while(this.children.length > 0) {
            this.remove(this.children[0]);
        }
    },
    /**
     * add node to container
     * @name add
     * @methodOf Kinetic.Container.prototype
     * @param {Node} child
     */
    add: function(child) {
        child._id = Kinetic.Global.idCounter++;
        child.index = this.children.length;
        child.parent = this;

        this.children.push(child);
        var stage = child.getStage();

        if(!stage) {
            Kinetic.Global._addTempNode(child);
        }
        else {
            stage._addId(child);
            stage._addName(child);

            /*
             * pull in other nodes that are now linked
             * to a stage
             */
            var go = Kinetic.Global;
            go._pullNodes(stage);
        }

        // do extra stuff if needed
        if(this._add !== undefined) {
            this._add(child);
        }

        // chainable
        return this;
    },
    /**
     * remove child from container
     * @name remove
     * @methodOf Kinetic.Container.prototype
     * @param {Node} child
     */
    remove: function(child) {
        if(child && child.index !== undefined && this.children[child.index]._id == child._id) {
            var stage = this.getStage();
            /*
             * remove event listeners and references to the node
             * from the ids and names hashes
             */
            if(stage) {
                stage._removeId(child.getId());
                stage._removeName(child.getName(), child._id);
            }

            Kinetic.Global._removeTempNode(child);
            this.children.splice(child.index, 1);
            this._setChildrenIndices();

            // remove children
            while(child.children && child.children.length > 0) {
                child.remove(child.children[0]);
            }

            // do extra stuff if needed
            if(this._remove !== undefined) {
                this._remove(child);
            }
        }

        // chainable
        return this;
    },
    /**
     * return an array of nodes that match the selector.  Use '#' for id selections
     * and '.' for name selections
     * ex:
     * var node = stage.get('#foo'); // selects node with id foo
     * var nodes = layer.get('.bar'); // selects nodes with name bar inside layer
     * @name get
     * @methodOf Kinetic.Container.prototype
     * @param {String} selector
     */
    get: function(selector) {
        var stage = this.getStage();
        var arr;
        var key = selector.slice(1);
        if(selector.charAt(0) === '#') {
            arr = stage.ids[key] !== undefined ? [stage.ids[key]] : [];
        }
        else if(selector.charAt(0) === '.') {
            arr = stage.names[key] !== undefined ? stage.names[key] : [];
        }
        else if(selector === 'Shape' || selector === 'Group' || selector === 'Layer') {
            return this._getNodes(selector);
        }
        else {
            return false;
        }

        var retArr = [];
        for(var n = 0; n < arr.length; n++) {
            var node = arr[n];
            if(this.isAncestorOf(node)) {
                retArr.push(node);
            }
        }

        return retArr;
    },
    /**
     * determine if node is an ancestor
     * of descendant
     * @name isAncestorOf
     * @methodOf Kinetic.Container.prototype
     * @param {Kinetic.Node} node
     */
    isAncestorOf: function(node) {
        if(this.nodeType === 'Stage') {
            return true;
        }

        var parent = node.getParent();
        while(parent) {
            if(parent._id === this._id) {
                return true;
            }
            parent = parent.getParent();
        }

        return false;
    },
    /**
     * get shapes that intersect a point
     * @name getIntersections
     * @methodOf Kinetic.Container.prototype
     * @param {Object} point
     */
    getIntersections: function() {
        var pos = Kinetic.Type._getXY(Array.prototype.slice.call(arguments));
        var arr = [];
        var shapes = this.get('Shape');

        for(var n = 0; n < shapes.length; n++) {
            var shape = shapes[n];
            if(shape.isVisible() && shape.intersects(pos)) {
                arr.push(shape);
            }
        }

        return arr;
    },
    /**
     * get all shapes inside container
     */
    _getNodes: function(sel) {
        var arr = [];
        function traverse(cont) {
            var children = cont.getChildren();
            for(var n = 0; n < children.length; n++) {
                var child = children[n];
                if(child.nodeType === sel) {
                    arr.push(child);
                }
                else if(child.nodeType !== 'Shape') {
                    traverse(child);
                }
            }
        }
        traverse(this);

        return arr;
    },
    /**
     * set children indices
     */
    _setChildrenIndices: function() {
        for(var n = 0; n < this.children.length; n++) {
            this.children[n].index = n;
        }
    }
};
Kinetic.Global.extend(Kinetic.Container, Kinetic.Node);

///////////////////////////////////////////////////////////////////////
//  Stage
///////////////////////////////////////////////////////////////////////
/**
 * Stage constructor.  A stage is used to contain multiple layers
 * @constructor
 * @augments Kinetic.Container
 * @param {Object} config
 * @param {String|DomElement} config.container Container id or DOM element
 * @param {Number} config.width
 * @param {Number} config.height
 * @param {Number} [config.x]
 * @param {Number} [config.y]
 * @param {Boolean} [config.visible]
 * @param {Boolean} [config.listening] whether or not the node is listening for events
 * @param {String} [config.id] unique id
 * @param {String} [config.name] non-unique name
 * @param {Number} [config.opacity] determines node opacity.  Can be any number between 0 and 1
 * @param {Object} [config.scale]
 * @param {Number} [config.scale.x]
 * @param {Number} [config.scale.y]
 * @param {Number} [config.rotation] rotation in radians
 * @param {Number} [config.rotationDeg] rotation in degrees
 * @param {Object} [config.offset] offsets default position point and rotation point
 * @param {Number} [config.offset.x]
 * @param {Number} [config.offset.y]
 * @param {Boolean} [config.draggable]
 * @param {String} [config.dragConstraint] can be vertical, horizontal, or none.  The default
 *  is none
 * @param {Object} [config.dragBounds]
 * @param {Number} [config.dragBounds.top]
 * @param {Number} [config.dragBounds.right]
 * @param {Number} [config.dragBounds.bottom]
 * @param {Number} [config.dragBounds.left]
 */
Kinetic.Stage = function(config) {
    this._initStage(config);
};

Kinetic.Stage.prototype = {
    _initStage: function(config) {
        this.setDefaultAttrs({
            width: 400,
            height: 200
        });

        /*
         * if container is a string, assume it's an id for
         * a DOM element
         */
        if( typeof config.container === 'string') {
            config.container = document.getElementById(config.container);
        }

        // call super constructor
        Kinetic.Container.call(this, config);

        this._setStageDefaultProperties();
        this._id = Kinetic.Global.idCounter++;
        this._buildDOM();
        this._bindContentEvents();

        //change events
        this.on('widthChange.kinetic', function() {
            this._resizeDOM();
        });

        this.on('heightChange.kinetic', function() {
            this._resizeDOM();
        });
        var go = Kinetic.Global;
        go.stages.push(this);
        this._addId(this);
        this._addName(this);

    },
    /**
     * draw children
     * @name draw
     * @methodOf Kinetic.Stage.prototype
     */
    draw: function() {
        this._draw();
    },
    /**
     * set stage size
     * @name setSize
     * @methodOf Kinetic.Stage.prototype
     * @param {Number} width
     * @param {Number} height
     */
    setSize: function() {
        // set stage dimensions
        var size = Kinetic.Type._getSize(Array.prototype.slice.call(arguments));
        this.setAttrs(size);
    },
    /**
     * get stage size
     * @name getSize
     * @methodOf Kinetic.Stage.prototype
     */
    getSize: function() {
        return {
            width: this.attrs.width,
            height: this.attrs.height
        };
    },
    /**
     * clear all layers
     * @name clear
     * @methodOf Kinetic.Stage.prototype
     */
    clear: function() {
        var layers = this.children;
        for(var n = 0; n < layers.length; n++) {
            layers[n].clear();
        }
    },
    /**
     * serialize stage and children as a JSON object and return
     *  the result as a json string
     * @name toJSON
     * @methodOf Kinetic.Stage.prototype
     */
    toJSON: function() {
        var type = Kinetic.Type;

        function addNode(node) {
            var obj = {};

            obj.attrs = {};

            // serialize only attributes that are not function, image, DOM, or objects with methods
            for(var key in node.attrs) {
                var val = node.attrs[key];
                if(!type._isFunction(val) && !type._isElement(val) && !type._hasMethods(val)) {
                    obj.attrs[key] = val;
                }
            }

            obj.nodeType = node.nodeType;
            obj.shapeType = node.shapeType;

            if(node.nodeType !== 'Shape') {
                obj.children = [];

                var children = node.getChildren();
                for(var n = 0; n < children.length; n++) {
                    var child = children[n];
                    obj.children.push(addNode(child));
                }
            }

            return obj;
        }
        return JSON.stringify(addNode(this));
    },
    /**
     * reset stage to default state
     * @name reset
     * @methodOf Kinetic.Stage.prototype
     */
    reset: function() {
        // remove children
        this.removeChildren();

        // defaults
        this._setStageDefaultProperties();
        this.setAttrs(this.defaultNodeAttrs);
    },
    /**
     * load stage with JSON string.  De-serializtion does not generate custom
     *  shape drawing functions, images, or event handlers (this would make the
     * 	serialized object huge).  If your app uses custom shapes, images, and
     *  event handlers (it probably does), then you need to select the appropriate
     *  shapes after loading the stage and set these properties via on(), setDrawFunc(),
     *  and setImage()
     * @name load
     * @methodOf Kinetic.Stage.prototype
     * @param {String} JSON string
     */
    load: function(json) {
        this.reset();

        function loadNode(node, obj) {
            var children = obj.children;
            if(children !== undefined) {
                for(var n = 0; n < children.length; n++) {
                    var child = children[n];
                    var type;

                    // determine type
                    if(child.nodeType === 'Shape') {
                        // add custom shape
                        if(child.shapeType === undefined) {
                            type = 'Shape';
                        }
                        // add standard shape
                        else {
                            type = child.shapeType;
                        }
                    }
                    else {
                        type = child.nodeType;
                    }

                    var no = new Kinetic[type](child.attrs);
                    node.add(no);
                    loadNode(no, child);
                }
            }
        }
        var obj = JSON.parse(json);

        // copy over stage properties
        this.attrs = obj.attrs;

        loadNode(this, obj);
        this.draw();
    },
    /**
     * get mouse position for desktop apps
     * @name getMousePosition
     * @methodOf Kinetic.Stage.prototype
     * @param {Event} evt
     */
    getMousePosition: function(evt) {
        return this.mousePos;
    },
    /**
     * get touch position for mobile apps
     * @name getTouchPosition
     * @methodOf Kinetic.Stage.prototype
     * @param {Event} evt
     */
    getTouchPosition: function(evt) {
        return this.touchPos;
    },
    /**
     * get user position (mouse position or touch position)
     * @name getUserPosition
     * @methodOf Kinetic.Stage.prototype
     * @param {Event} evt
     */
    getUserPosition: function(evt) {
        return this.getTouchPosition() || this.getMousePosition();
    },
    /**
     * get container DOM element
     * @name getContainer
     * @methodOf Kinetic.Stage.prototype
     */
    getContainer: function() {
        return this.attrs.container;
    },
    /**
     * get stage
     * @name getStage
     * @methodOf Kinetic.Stage.prototype
     */
    getStage: function() {
        return this;
    },
    /**
     * get stage DOM node, which is a div element
     *  with the class name "kineticjs-content"
     * @name getDOM
     * @methodOf Kinetic.Stage.prototype
     */
    getDOM: function() {
        return this.content;
    },
    /**
     * Creates a composite data URL and requires a callback because the stage
     *  toDataURL method is asynchronous. If MIME type is not
     *  specified, then "image/png" will result. For "image/jpeg", specify a quality
     *  level as quality (range 0.0 - 1.0).  Note that this method works
     *  differently from toDataURL() for other nodes because it generates an absolute dataURL
     *  based on what's draw onto the canvases for each layer, rather than drawing
     *  the current state of each node
     * @name toDataURL
     * @methodOf Kinetic.Stage.prototype
     * @param {Object} config
     * @param {Function} config.callback since the stage toDataURL() method is asynchronous,
     *  the data url string will be passed into the callback
     * @param {String} [config.mimeType] mime type.  can be "image/png" or "image/jpeg".
     *  "image/png" is the default
     * @param {Number} [config.width] data url image width
     * @param {Number} [config.height] data url image height
     * @param {Number} [config.quality] jpeg quality.  If using an "image/jpeg" mimeType,
     *  you can specify the quality from 0 to 1, where 0 is very poor quality and 1
     *  is very high quality
     */
    toDataURL: function(config) {
        var mimeType = config && config.mimeType ? config.mimeType : null;
        var quality = config && config.quality ? config.quality : null;
        /*
         * need to create a canvas element rather than using the buffer canvas
         * because this method is asynchonous which means that other parts of the
         * code could modify the buffer canvas before it's finished
         */
        var width = config && config.width ? config.width : this.attrs.width;
        var height = config && config.height ? config.height : this.attrs.height;
        var canvas = new Kinetic.Canvas(width, height);
        var context = canvas.getContext();
        var layers = this.children;

        function drawLayer(n) {
            var layer = layers[n];
            var layerUrl = layer.getCanvas().toDataURL();
            var imageObj = new Image();
            imageObj.onload = function() {
                context.drawImage(imageObj, 0, 0);

                if(n < layers.length - 1) {
                    drawLayer(n + 1);
                }
                else {
                    config.callback(canvas.toDataURL(mimeType, quality));
                }
            };
            imageObj.src = layerUrl;
        }
        drawLayer(0);
    },
    /**
     * converts stage into an image.  Since the stage toImage() method
     *  is asynchronous, a callback function is required
     * @name toImage
     * @methodOf Kinetic.Stage.prototype
     * @param {Object} config
     * @param {Function} callback since the toImage() method is asynchonrous, the
     *  resulting image object is passed into the callback function
     * @param {String} [config.mimeType] mime type.  can be "image/png" or "image/jpeg".
     *  "image/png" is the default
     * @param {Number} [config.width] data url image width
     * @param {Number} [config.height] data url image height
     * @param {Number} [config.quality] jpeg quality.  If using an "image/jpeg" mimeType,
     *  you can specify the quality from 0 to 1, where 0 is very poor quality and 1
     *  is very high quality
     */
    toImage: function(config) {
        this.toDataURL({
            callback: function(dataUrl) {
                Kinetic.Type._getImage(dataUrl, function(img) {
                    config.callback(img);
                });
            }
        });
    },
    /**
     * get intersection object that contains shape and pixel data
     * @name getIntersection
     * @methodOf Kinetic.Stage.prototype
     * @param {Object} pos point object
     */
    getIntersection: function(pos) {
        var shape;
        var layers = this.getChildren();

        /*
         * traverse through layers from top to bottom and look
         * for hit detection
         */
        for(var n = layers.length - 1; n >= 0; n--) {
            var layer = layers[n];
            var p = layer.bufferCanvas.context.getImageData(pos.x, pos.y, 1, 1).data;
            // this indicates that a buffer pixel may have been found
            if(p[3] === 255) {
                var colorKey = Kinetic.Type._rgbToHex(p[0], p[1], p[2]);
                shape = Kinetic.Global.shapes[colorKey];
                var isDragging = Kinetic.Global.drag.moving;

                return {
                    shape: shape,
                    pixel: p
                };
            }
            // if no shape mapped to that pixel, return pixel array
            else if(p[0] > 0 || p[1] > 0 || p[2] > 0 || p[3] > 0) {
                return {
                    pixel: p
                };
            }
        }

        return null;
    },
    _resizeDOM: function() {
        var width = this.attrs.width;
        var height = this.attrs.height;

        // set content dimensions
        this.content.style.width = width + 'px';
        this.content.style.height = height + 'px';

        this.bufferCanvas.setSize(width, height);
        // set user defined layer dimensions
        var layers = this.children;
        for(var n = 0; n < layers.length; n++) {
            var layer = layers[n];
            layer.getCanvas().setSize(width, height);
            layer.bufferCanvas.setSize(width, height);
            layer.draw();
        }
    },
    /**
     * remove layer from stage
     * @param {Layer} layer
     */
    _remove: function(layer) {
        /*
         * remove canvas DOM from the document if
         * it exists
         */
        try {
            this.content.removeChild(layer.canvas.element);
        }
        catch(e) {
        }
    },
    /**
     * add layer to stage
     * @param {Layer} layer
     */
    _add: function(layer) {
        layer.canvas.setSize(this.attrs.width, this.attrs.height);
        layer.bufferCanvas.setSize(this.attrs.width, this.attrs.height);

        // draw layer and append canvas to container
        layer.draw();
        this.content.appendChild(layer.canvas.element);
    },
    _setUserPosition: function(evt) {
        if(!evt) {
            evt = window.event;
        }
        this._setMousePosition(evt);
        this._setTouchPosition(evt);
    },
    /**
     * begin listening for events by adding event handlers
     * to the container
     */
    _bindContentEvents: function() {
        var go = Kinetic.Global;
        var that = this;
        var events = ['mousedown', 'mousemove', 'mouseup', 'mouseout', 'touchstart', 'touchmove', 'touchend'];

        for(var n = 0; n < events.length; n++) {
            var pubEvent = events[n];
            // induce scope
            ( function() {
                var event = pubEvent;
                that.content.addEventListener(event, function(evt) {
                    that['_' + event](evt);
                }, false);
            }());
        }
    },
    _mouseout: function(evt) {
        this._setUserPosition(evt);
        var go = Kinetic.Global;
        // if there's a current target shape, run mouseout handlers
        var targetShape = this.targetShape;
        if(targetShape && !go.drag.moving) {
            targetShape._handleEvent('mouseout', evt);
            this.targetShape = null;
        }
        this.mousePos = undefined;

        // end drag and drop
        this._endDrag(evt);
    },
    _mousemove: function(evt) {
        this._setUserPosition(evt);
        var go = Kinetic.Global;
        var obj = this.getIntersection(this.getUserPosition());

        if(obj) {
            var shape = obj.shape;
            if(shape) {
                if(!go.drag.moving && obj.pixel[3] === 255 && (!this.targetShape || this.targetShape._id !== shape._id)) {
                    if(this.targetShape) {
                        this.targetShape._handleEvent('mouseout', evt, shape);
                    }
                    shape._handleEvent('mouseover', evt, this.targetShape);
                    this.targetShape = shape;
                }
                else {
                    shape._handleEvent('mousemove', evt);
                }
            }
        }
        /*
         * if no shape was detected, clear target shape and try
         * to run mouseout from previous target shape
         */
        else if(this.targetShape && !go.drag.moving) {
            this.targetShape._handleEvent('mouseout', evt);
            this.targetShape = null;
        }

        // start drag and drop
        this._startDrag(evt);
    },
    _mousedown: function(evt) {
        this._setUserPosition(evt);
        var obj = this.getIntersection(this.getUserPosition());
        if(obj && obj.shape) {
            var shape = obj.shape;
            this.clickStart = true;
            shape._handleEvent('mousedown', evt);
        }

        //init stage drag and drop
        if(this.attrs.draggable) {
            this._initDrag();
        }
    },
    _mouseup: function(evt) {
        this._setUserPosition(evt);
        var go = Kinetic.Global;
        var obj = this.getIntersection(this.getUserPosition());
        var that = this;
        if(obj && obj.shape) {
            var shape = obj.shape;
            shape._handleEvent('mouseup', evt);

            // detect if click or double click occurred
            if(this.clickStart) {
                /*
                 * if dragging and dropping, don't fire click or dbl click
                 * event
                 */
                if((!go.drag.moving) || !go.drag.node) {
                    shape._handleEvent('click', evt);

                    if(this.inDoubleClickWindow) {
                        shape._handleEvent('dblclick', evt);
                    }
                    this.inDoubleClickWindow = true;
                    setTimeout(function() {
                        that.inDoubleClickWindow = false;
                    }, this.dblClickWindow);
                }
            }
        }
        this.clickStart = false;

        // end drag and drop
        this._endDrag(evt);
    },
    _touchstart: function(evt) {
        this._setUserPosition(evt);
        evt.preventDefault();
        var obj = this.getIntersection(this.getUserPosition());

        if(obj && obj.shape) {
            var shape = obj.shape;
            this.tapStart = true;
            shape._handleEvent('touchstart', evt);
        }

        /*
         * init stage drag and drop
         */
        if(this.attrs.draggable) {
            this._initDrag();
        }
    },
    _touchend: function(evt) {
        this._setUserPosition(evt);
        var go = Kinetic.Global;
        var obj = this.getIntersection(this.getUserPosition());
        var that = this;
        if(obj && obj.shape) {
            var shape = obj.shape;
            shape._handleEvent('touchend', evt);

            // detect if tap or double tap occurred
            if(this.tapStart) {
                /*
                 * if dragging and dropping, don't fire tap or dbltap
                 * event
                 */
                if((!go.drag.moving) || !go.drag.node) {
                    shape._handleEvent('tap', evt);

                    if(this.inDoubleClickWindow) {
                        shape._handleEvent('dbltap', evt);
                    }
                    this.inDoubleClickWindow = true;
                    setTimeout(function() {
                        that.inDoubleClickWindow = false;
                    }, this.dblClickWindow);
                }
            }
        }

        this.tapStart = false;

        // end drag and drop
        this._endDrag(evt);
    },
    _touchmove: function(evt) {
        this._setUserPosition(evt);
        evt.preventDefault();
        var obj = this.getIntersection(this.getUserPosition());
        if(obj && obj.shape) {
            var shape = obj.shape;
            shape._handleEvent('touchmove', evt);
        }

        // start drag and drop
        this._startDrag(evt);
    },
    /**
     * set mouse positon for desktop apps
     * @param {Event} evt
     */
    _setMousePosition: function(evt) {
        var mouseX = evt.offsetX || (evt.clientX - this._getContentPosition().left + window.pageXOffset);
        var mouseY = evt.offsetY || (evt.clientY - this._getContentPosition().top + window.pageYOffset);
        this.mousePos = {
            x: mouseX,
            y: mouseY
        };
    },
    /**
     * set touch position for mobile apps
     * @param {Event} evt
     */
    _setTouchPosition: function(evt) {
        if(evt.touches !== undefined && evt.touches.length === 1) {// Only deal with
            // one finger
            var touch = evt.touches[0];
            // Get the information for finger #1
            var touchX = touch.clientX - this._getContentPosition().left + window.pageXOffset;
            var touchY = touch.clientY - this._getContentPosition().top + window.pageYOffset;

            this.touchPos = {
                x: touchX,
                y: touchY
            };
        }
    },
    /**
     * get container position
     */
    _getContentPosition: function() {
        var rect = this.content.getBoundingClientRect(), root = document.documentElement;
        return {
            top: rect.top + root.scrollTop,
            left: rect.left + root.scrollLeft
        };
    },
    /**
     * end drag and drop
     */
    _endDrag: function(evt) {
        var go = Kinetic.Global;
        var node = go.drag.node;
        if(node) {
            if(node.nodeType === 'Stage') {
                node.draw();
            }
            else {
                node.getLayer().draw();
            }

            // handle dragend
            if(go.drag.moving) {
                go.drag.moving = false;
                node._handleEvent('dragend', evt);
            }
        }
        go.drag.node = null;
        this.dragAnim.stop();
    },
    /**
     * start drag and drop
     */
    _startDrag: function(evt) {
        var that = this;
        var go = Kinetic.Global;
        var node = go.drag.node;

        if(node) {
            var pos = that.getUserPosition();
			var dbf = node.attrs.dragBoundFunc;
            var db = node.attrs.dragBounds;
			var dc = node.attrs.dragConstraint;
            var lastNodePos = {
                x: node.attrs.x,
                y: node.attrs.y
            };

            // default
            var newNodePos = {
                x: pos.x - go.drag.offset.x,
                y: pos.y - go.drag.offset.y
            };

			if(dbf !== undefined) {
				// execute nodes dragBoundFunc if defined
				newNodePos = dbf.call(node, newNodePos, evt);
			}
			
            // bounds overrides
            if(db.left !== undefined && newNodePos.x < db.left) {
                newNodePos.x = db.left;
            }
            if(db.right !== undefined && newNodePos.x > db.right) {
                newNodePos.x = db.right;
            }
            if(db.top !== undefined && newNodePos.y < db.top) {
                newNodePos.y = db.top;
            }
            if(db.bottom !== undefined && newNodePos.y > db.bottom) {
                newNodePos.y = db.bottom;
            }

            // constraint overrides
            if(dc === 'horizontal') {
                newNodePos.y = lastNodePos.y;
            }
            else if(dc === 'vertical') {
                newNodePos.x = lastNodePos.x;
            }

            node.setAbsolutePosition(newNodePos);

            if(!go.drag.moving) {
                go.drag.moving = true;
                // execute dragstart events if defined
                go.drag.node._handleEvent('dragstart', evt);
            }

            // execute user defined ondragmove if defined
            go.drag.node._handleEvent('dragmove', evt);
        }
    },
    /**
     * build dom
     */
    _buildDOM: function() {
        // content
        this.content = document.createElement('div');
        this.content.style.position = 'relative';
        this.content.style.display = 'inline-block';
        this.content.className = 'kineticjs-content';
        this.attrs.container.appendChild(this.content);

        this.bufferCanvas = new Kinetic.Canvas({
            width: this.attrs.width,
            height: this.attrs.height
        });

        this._resizeDOM();
    },
    _addId: function(node) {
        if(node.attrs.id !== undefined) {
            this.ids[node.attrs.id] = node;
        }
    },
    _removeId: function(id) {
        if(id !== undefined) {
            delete this.ids[id];
        }
    },
    _addName: function(node) {
        var name = node.attrs.name;
        if(name !== undefined) {
            if(this.names[name] === undefined) {
                this.names[name] = [];
            }
            this.names[name].push(node);
        }
    },
    _removeName: function(name, _id) {
        if(name !== undefined) {
            var nodes = this.names[name];
            if(nodes !== undefined) {
                for(var n = 0; n < nodes.length; n++) {
                    var no = nodes[n];
                    if(no._id === _id) {
                        nodes.splice(n, 1);
                    }
                }
                if(nodes.length === 0) {
                    delete this.names[name];
                }
            }
        }
    },
    /**
     * bind event listener to container DOM element
     * @param {String} typesStr
     * @param {function} handler
     */
    _onContent: function(typesStr, handler) {
        var types = typesStr.split(' ');
        for(var n = 0; n < types.length; n++) {
            var baseEvent = types[n];
            this.content.addEventListener(baseEvent, handler, false);
        }
    },
    /**
     * set defaults
     */
    _setStageDefaultProperties: function() {
        this.nodeType = 'Stage';
        this.dblClickWindow = 400;
        this.targetShape = null;
        this.mousePos = undefined;
        this.clickStart = false;
        this.touchPos = undefined;
        this.tapStart = false;

        this.ids = {};
        this.names = {};
        this.dragAnim = new Kinetic.Animation();
    }
};
Kinetic.Global.extend(Kinetic.Stage, Kinetic.Container);

// add getters and setters
Kinetic.Node.addGettersSetters(Kinetic.Stage, ['width', 'height']);

/**
 * get width
 * @name getWidth
 * @methodOf Kinetic.Stage.prototype
 */

/**
 * get height
 * @name getHeight
 * @methodOf Kinetic.Stage.prototype
 */

/**
 * set width
 * @name setWidth
 * @methodOf Kinetic.Stage.prototype
 * @param {Number} width
 */

/**
 * set height
 * @name setHeight
 * @methodOf Kinetic.Stage.prototype
 * @param {Number} height
 */
///////////////////////////////////////////////////////////////////////
//  Layer
///////////////////////////////////////////////////////////////////////
/**
 * Layer constructor.  Layers are tied to their own canvas element and are used
 * to contain groups or shapes
 * @constructor
 * @augments Kinetic.Container
 * @param {Object} config
 * @param {Boolean} [config.clearBeforeDraw] set this property to true if you'd like to disable
 *  canvas clearing before each new layer draw
 * @param {Number} [config.x]
 * @param {Number} [config.y]
 * @param {Boolean} [config.visible]
 * @param {Boolean} [config.listening] whether or not the node is listening for events
 * @param {String} [config.id] unique id
 * @param {String} [config.name] non-unique name
 * @param {Number} [config.opacity] determines node opacity.  Can be any number between 0 and 1
 * @param {Object} [config.scale]
 * @param {Number} [config.scale.x]
 * @param {Number} [config.scale.y]
 * @param {Number} [config.rotation] rotation in radians
 * @param {Number} [config.rotationDeg] rotation in degrees
 * @param {Object} [config.offset] offsets default position point and rotation point
 * @param {Number} [config.offset.x]
 * @param {Number} [config.offset.y]
 * @param {Boolean} [config.draggable]
 * @param {String} [config.dragConstraint] can be vertical, horizontal, or none.  The default
 *  is none
 * @param {Object} [config.dragBounds]
 * @param {Number} [config.dragBounds.top]
 * @param {Number} [config.dragBounds.right]
 * @param {Number} [config.dragBounds.bottom]
 * @param {Number} [config.dragBounds.left]
 */
Kinetic.Layer = function(config) {
    this._initLayer(config);
};

Kinetic.Layer.prototype = {
    _initLayer: function(config) {
        this.setDefaultAttrs({
            clearBeforeDraw: true
        });

        this.nodeType = 'Layer';
        this.beforeDrawFunc = undefined;
        this.afterDrawFunc = undefined;
        this.canvas = new Kinetic.Canvas();
        this.canvas.getElement().style.position = 'absolute';
        this.bufferCanvas = new Kinetic.Canvas();
        this.bufferCanvas.name = 'buffer';

        // call super constructor
        Kinetic.Container.call(this, config);
    },
    /**
     * draw children nodes.  this includes any groups
     *  or shapes
     * @name draw
     * @methodOf Kinetic.Layer.prototype
     */
    draw: function(canvas) {
        // before draw  handler
        if(this.beforeDrawFunc !== undefined) {
            this.beforeDrawFunc.call(this);
        }

        if(canvas) {
            this._draw(canvas);
        }
        else {
            this._draw(this.getCanvas());
            this._draw(this.bufferCanvas);
        }

        // after draw  handler
        if(this.afterDrawFunc !== undefined) {
            this.afterDrawFunc.call(this);
        }
    },
    /**
     * draw children nodes on buffer.  this includes any groups
     *  or shapes
     * @name drawBuffer
     * @methodOf Kinetic.Layer.prototype
     */
    drawBuffer: function() {
        this.draw(this.bufferCanvas);
    },
    /**
     * draw children nodes on scene.  this includes any groups
     *  or shapes
     * @name drawScene
     * @methodOf Kinetic.Layer.prototype
     */
    drawScene: function() {
        this.draw(this.getCanvas());
    },
    /**
     * set before draw handler
     * @name beforeDraw
     * @methodOf Kinetic.Layer.prototype
     * @param {Function} handler
     */
    beforeDraw: function(func) {
        this.beforeDrawFunc = func;
    },
    /**
     * set after draw handler
     * @name afterDraw
     * @methodOf Kinetic.Layer.prototype
     * @param {Function} handler
     */
    afterDraw: function(func) {
        this.afterDrawFunc = func;
    },
    /**
     * get layer canvas
     * @name getCanvas
     * @methodOf Kinetic.Layer.prototype
     */
    getCanvas: function() {
        return this.canvas;
    },
    /**
     * get layer canvas context
     * @name getContext
     * @methodOf Kinetic.Layer.prototype
     */
    getContext: function() {
        return this.canvas.context;
    },
    /**
     * clear canvas tied to the layer
     * @name clear
     * @methodOf Kinetic.Layer.prototype
     */
    clear: function() {
        this.getCanvas().clear();
    },
    /**
     * Creates a composite data URL. If MIME type is not
     *  specified, then "image/png" will result. For "image/jpeg", specify a quality
     *  level as quality (range 0.0 - 1.0).  Note that this method works
     *  differently from toDataURL() for other nodes because it generates an absolute dataURL
     *  based on what's draw on the layer, rather than drawing
     *  the current state of each child node
     * @name toDataURL
     * @methodOf Kinetic.Layer.prototype
     * @param {Object} config
     * @param {String} [config.mimeType] mime type.  can be "image/png" or "image/jpeg".
     *  "image/png" is the default
     * @param {Number} [config.width] data url image width
     * @param {Number} [config.height] data url image height
     * @param {Number} [config.quality] jpeg quality.  If using an "image/jpeg" mimeType,
     *  you can specify the quality from 0 to 1, where 0 is very poor quality and 1
     *  is very high quality
     */
    toDataURL: function(config) {
        var canvas;
        var mimeType = config && config.mimeType ? config.mimeType : null;
        var quality = config && config.quality ? config.quality : null;

        if(config && config.width && config.height) {
            canvas = new Kinetic.Canvas(config.width, config.height);
        }
        else {
            canvas = this.getCanvas();
        }
        return canvas.toDataURL(mimeType, quality);
    },
    __draw: function(canvas) {
        if(this.attrs.clearBeforeDraw) {
            canvas.clear();
        }
    }
};
Kinetic.Global.extend(Kinetic.Layer, Kinetic.Container);

// add getters and setters
Kinetic.Node.addGettersSetters(Kinetic.Layer, ['clearBeforeDraw']);

/**
 * set flag which determines if the layer is cleared or not
 *  before drawing
 * @name setClearBeforeDraw
 * @methodOf Kinetic.Layer.prototype
 * @param {Boolean} clearBeforeDraw
 */

/**
 * get flag which determines if the layer is cleared or not
 *  before drawing
 * @name getClearBeforeDraw
 * @methodOf Kinetic.Layer.prototype
 */
///////////////////////////////////////////////////////////////////////
//  Group
///////////////////////////////////////////////////////////////////////
/**
 * Group constructor.  Groups are used to contain shapes or other groups.
 * @constructor
 * @augments Kinetic.Container
 * @param {Object} config
 * @param {Number} [config.x]
 * @param {Number} [config.y]
 * @param {Boolean} [config.visible]
 * @param {Boolean} [config.listening] whether or not the node is listening for events
 * @param {String} [config.id] unique id
 * @param {String} [config.name] non-unique name
 * @param {Number} [config.opacity] determines node opacity.  Can be any number between 0 and 1
 * @param {Object} [config.scale]
 * @param {Number} [config.scale.x]
 * @param {Number} [config.scale.y]
 * @param {Number} [config.rotation] rotation in radians
 * @param {Number} [config.rotationDeg] rotation in degrees
 * @param {Object} [config.offset] offsets default position point and rotation point
 * @param {Number} [config.offset.x]
 * @param {Number} [config.offset.y]
 * @param {Boolean} [config.draggable]
 * @param {String} [config.dragConstraint] can be vertical, horizontal, or none.  The default
 *  is none
 * @param {Object} [config.dragBounds]
 * @param {Number} [config.dragBounds.top]
 * @param {Number} [config.dragBounds.right]
 * @param {Number} [config.dragBounds.bottom]
 * @param {Number} [config.dragBounds.left]
 */
Kinetic.Group = function(config) {
    this._initGroup(config);
};

Kinetic.Group.prototype = {
    _initGroup: function(config) {
        this.nodeType = 'Group';

        // call super constructor
        Kinetic.Container.call(this, config);
    }
};
Kinetic.Global.extend(Kinetic.Group, Kinetic.Container);

///////////////////////////////////////////////////////////////////////
//  Shape
///////////////////////////////////////////////////////////////////////
/**
 * Shape constructor.  Shapes are primitive objects such as rectangles,
 *  circles, text, lines, etc.
 * @constructor
 * @augments Kinetic.Node
 * @param {Object} config
 * @config {String|Object} [config.fill] can be a string color, a linear gradient object, a radial
 *  gradient object, or a pattern object.
 * @config {Image} [config.fill.image] image object if filling the shape with a pattern
 * @config {Object} [config.fill.offset] pattern offset if filling the shape with a pattern
 * @config {Number} [config.fill.offset.x]
 * @config {Number} [config.fill.offset.y]
 * @config {Object} [config.fill.start] start point if using a linear gradient or
 *  radial gradient fill
 * @config {Number} [config.fill.start.x]
 * @config {Number} [config.fill.start.y]
 * @config {Number} [config.fill.start.radius] start radius if using a radial gradient fill
 * @config {Object} [config.fill.end] end point if using a linear gradient or
 *  radial gradient fill
 * @config {Number} [config.fill.end.x]
 * @config {Number} [config.fill.end.y]
 * @config {Number} [config.fill.end.radius] end radius if using a radial gradient fill
 * @config {String} [config.stroke] stroke color
 * @config {Number} [config.strokeWidth] stroke width
 * @config {String} [config.lineJoin] line join can be miter, round, or bevel.  The default
 *  is miter
 * @config {Object} [config.shadow] shadow object
 * @config {String} [config.shadow.color]
 * @config {Number} [config.shadow.blur]
 * @config {Obect} [config.shadow.blur.offset]
 * @config {Number} [config.shadow.blur.offset.x]
 * @config {Number} [config.shadow.blur.offset.y]
 * @config {Number} [config.shadow.opacity] shadow opacity.  Can be any real number
 *  between 0 and 1
 * @param {Number} [config.x]
 * @param {Number} [config.y]
 * @param {Boolean} [config.visible]
 * @param {Boolean} [config.listening] whether or not the node is listening for events
 * @param {String} [config.id] unique id
 * @param {String} [config.name] non-unique name
 * @param {Number} [config.opacity] determines node opacity.  Can be any number between 0 and 1
 * @param {Object} [config.scale]
 * @param {Number} [config.scale.x]
 * @param {Number} [config.scale.y]
 * @param {Number} [config.rotation] rotation in radians
 * @param {Number} [config.rotationDeg] rotation in degrees
 * @param {Object} [config.offset] offsets default position point and rotation point
 * @param {Number} [config.offset.x]
 * @param {Number} [config.offset.y]
 * @param {Boolean} [config.draggable]
 * @param {String} [config.dragConstraint] can be vertical, horizontal, or none.  The default
 *  is none
 * @param {Object} [config.dragBounds]
 * @param {Number} [config.dragBounds.top]
 * @param {Number} [config.dragBounds.right]
 * @param {Number} [config.dragBounds.bottom]
 * @param {Number} [config.dragBounds.left]
 */
Kinetic.Shape = function(config) {
    this._initShape(config);
};

Kinetic.Shape.prototype = {
    _initShape: function(config) {
        this.nodeType = 'Shape';
        this.appliedShadow = false;

        // set colorKey
        var shapes = Kinetic.Global.shapes;
        var key;
        while(true) {
            key = Kinetic.Type._getRandomColorKey();
            if(key && !( key in shapes)) {
                break;
            }
        }
        this.colorKey = key;
        shapes[key] = this;

        // call super constructor
        Kinetic.Node.call(this, config);
    },
    /**
     * get canvas context tied to the layer
     * @name getContext
     * @methodOf Kinetic.Shape.prototype
     */
    getContext: function() {
        return this.getLayer().getContext();
    },
    /**
     * get canvas tied to the layer
     * @name getCanvas
     * @methodOf Kinetic.Shape.prototype
     */
    getCanvas: function() {
        return this.getLayer().getCanvas();
    },
    /**
     * helper method to stroke the shape and apply
     * shadows if needed
     * @name stroke
     * @methodOf Kinetic.Shape.prototype
     */
    stroke: function(context) {
        var strokeWidth = this.getStrokeWidth();
        var stroke = this.getStroke();
        if(stroke || strokeWidth) {
            var go = Kinetic.Global;
            var appliedShadow = false;

            context.save();
            if(this.attrs.shadow && !this.appliedShadow) {
                appliedShadow = this._applyShadow(context);
            }

            context.lineWidth = strokeWidth || 2;
            context.strokeStyle = stroke || 'black';
            context.stroke(context);
            context.restore();

            if(appliedShadow) {
                this.stroke(context);
            }
        }
    },
    /**
     * helper method to fill the shape with a color, linear gradient,
     * radial gradient, or pattern, and also apply shadows if needed
     * @name fill
     * @methodOf Kinetic.Shape.prototype
     * */
    fill: function(context) {
        var appliedShadow = false;
        var fill = this.attrs.fill;
        if(fill) {
            context.save();
            if(this.attrs.shadow && !this.appliedShadow) {
                appliedShadow = this._applyShadow(context);
            }

            var s = fill.start;
            var e = fill.end;
            var f = null;

            // color fill
            if(Kinetic.Type._isString(fill)) {
                context.fillStyle = fill;
                context.fill(context);
            }
            // pattern
            else if(fill.image) {
                var repeat = !fill.repeat ? 'repeat' : fill.repeat;
                if(fill.scale) {
                    context.scale(fill.scale.x, fill.scale.y);
                }
                if(fill.offset) {
                    context.translate(fill.offset.x, fill.offset.y);
                }

                context.fillStyle = context.createPattern(fill.image, repeat);
                context.fill(context);
            }
            // linear gradient
            else if(!s.radius && !e.radius) {
                var grd = context.createLinearGradient(s.x, s.y, e.x, e.y);
                var colorStops = fill.colorStops;

                // build color stops
                for(var n = 0; n < colorStops.length; n += 2) {
                    grd.addColorStop(colorStops[n], colorStops[n + 1]);
                }
                context.fillStyle = grd;
                context.fill(context);
            }
            // radial gradient
            else if((s.radius || s.radius === 0) && (e.radius || e.radius === 0)) {
                var grd = context.createRadialGradient(s.x, s.y, s.radius, e.x, e.y, e.radius);
                var colorStops = fill.colorStops;

                // build color stops
                for(var n = 0; n < colorStops.length; n += 2) {
                    grd.addColorStop(colorStops[n], colorStops[n + 1]);
                }
                context.fillStyle = grd;
                context.fill(context);
            }
            else {
                context.fillStyle = 'black';
                context.fill(context);
            }
            context.restore();
        }

        if(appliedShadow) {
            this.fill(context);
        }
    },
    /**
     * helper method to fill text and appy shadows if needed
     * @param {String} text
     * @name fillText
     * @methodOf Kinetic.Shape.prototype
     */
    fillText: function(context, text) {
        var appliedShadow = false;
        if(this.attrs.textFill) {
            context.save();
            if(this.attrs.shadow && !this.appliedShadow) {
                appliedShadow = this._applyShadow(context);
            }
            context.fillStyle = this.attrs.textFill;
            context.fillText(text, 0, 0);
            context.restore();
        }
        if(appliedShadow) {
            this.fillText(context, text, 0, 0);
        }
    },
    /**
     * helper method to stroke text and apply shadows
     * if needed
     * @name strokeText
     * @methodOf Kinetic.Shape.prototype
     * @param {String} text
     */
    strokeText: function(context, text) {
        var appliedShadow = false;

        if(this.attrs.textStroke || this.attrs.textStrokeWidth) {
            context.save();
            if(this.attrs.shadow && !this.appliedShadow) {
                appliedShadow = this._applyShadow(context);
            }
            // defaults
            var textStroke = this.attrs.textStroke ? this.attrs.textStroke : 'black';
            var textStrokeWidth = this.attrs.textStrokeWidth ? this.attrs.textStrokeWidth : 2;
            context.lineWidth = textStrokeWidth;
            context.strokeStyle = textStroke;
            context.strokeText(text, 0, 0);
            context.restore();
        }

        if(appliedShadow) {
            this.strokeText(context, text, 0, 0);
        }
    },
    /**
     * helper method to draw an image and apply
     * a shadow if neede
     * @name drawImage
     * @methodOf Kinetic.Shape.prototype
     */
    drawImage: function() {
        var appliedShadow = false;
        var context = arguments[0];
        context.save();
        var a = Array.prototype.slice.call(arguments);

        if(a.length === 6 || a.length === 10) {
            if(this.attrs.shadow && !this.appliedShadow) {
                appliedShadow = this._applyShadow(context);
            }

            if(a.length === 6) {
                context.drawImage(a[1], a[2], a[3], a[4], a[5]);
            }
            else {
                context.drawImage(a[1], a[2], a[3], a[4], a[5], a[6], a[7], a[8], a[9]);
            }
        }

        context.restore();

        if(appliedShadow) {
            this.drawImage.apply(this, a);
        }
    },
    /**
     * helper method to set the line join of a shape
     * based on the lineJoin property
     * @name applyLineJoin
     * @methodOf Kinetic.Shape.prototype
     */
    applyLineJoin: function(context) {
        if(this.attrs.lineJoin) {
            context.lineJoin = this.attrs.lineJoin;
        }
    },
    /**
     * apply shadow.  return true if shadow was applied
     * and false if it was not
     */
    _applyShadow: function(context) {
        var s = this.attrs.shadow;
        if(s) {
            var aa = this.getAbsoluteOpacity();
            // defaults
            var color = s.color ? s.color : 'black';
            var blur = s.blur ? s.blur : 5;
            var offset = s.offset ? s.offset : {
                x: 0,
                y: 0
            };

            if(s.opacity) {
                context.globalAlpha = s.opacity * aa;
            }
            context.shadowColor = color;
            context.shadowBlur = blur;
            context.shadowOffsetX = offset.x;
            context.shadowOffsetY = offset.y;
            this.appliedShadow = true;
            return true;
        }

        return false;
    },
    /**
     * determines if point is in the shape
     * @param {Object|Array} point point can be an object containing
     *  an x and y property, or it can be an array with two elements
     *  in which the first element is the x component and the second
     *  element is the y component
     */
    intersects: function() {
        var pos = Kinetic.Type._getXY(Array.prototype.slice.call(arguments));
        var stage = this.getStage();
        var bufferCanvas = stage.bufferCanvas;
        bufferCanvas.clear();
        this._draw(bufferCanvas);
        var obj = stage.getIntersection(pos);
        return !!(obj && obj.pixel[3] > 0);
    },
    __draw: function(canvas) {
        if(this.attrs.drawFunc) {
            var stage = this.getStage();
            var context = canvas.getContext();
            var family = [];
            var parent = this.parent;

            family.unshift(this);
            while(parent) {
                family.unshift(parent);
                parent = parent.parent;
            }

            context.save();
            for(var n = 0; n < family.length; n++) {
                var node = family[n];
                var t = node.getTransform();
                var m = t.getMatrix();
                context.transform(m[0], m[1], m[2], m[3], m[4], m[5]);
            }

            /*
             * pre styles include opacity, linejoin
             */
            var absOpacity = this.getAbsoluteOpacity();
            if(absOpacity !== 1) {
                context.globalAlpha = absOpacity;
            }
            this.applyLineJoin(context);

            // draw the shape
            this.appliedShadow = false;

            var wl = Kinetic.Global.BUFFER_WHITELIST;
            var bl = Kinetic.Global.BUFFER_BLACKLIST;
            var attrs = {};

            if(canvas.name === 'buffer') {
                for(var n = 0; n < wl.length; n++) {
                    var key = wl[n];
                    attrs[key] = this.attrs[key];
                    if(this.attrs[key] || (key === 'fill' && !this.attrs.stroke && !('image' in this.attrs))) {
                        this.attrs[key] = '#' + this.colorKey;
                    }
                }

                for(var n = 0; n < bl.length; n++) {
                    var key = bl[n];
                    attrs[key] = this.attrs[key];
                    this.attrs[key] = '';
                }

                // image is a special case
                if('image' in this.attrs) {
                    attrs.image = this.attrs.image;

                    if(this.imageBuffer) {
                        this.attrs.image = this.imageBuffer;
                    }
                    else {
                        this.attrs.image = null;
                        this.attrs.fill = '#' + this.colorKey;
                    }
                }

                context.globalAlpha = 1;
            }

            this.attrs.drawFunc.call(this, canvas.getContext());

            if(canvas.name === 'buffer') {
                var bothLists = wl.concat(bl);
                for(var n = 0; n < bothLists.length; n++) {
                    var key = bothLists[n];
                    this.attrs[key] = attrs[key];
                }

                // image is a special case
                this.attrs.image = attrs.image;
            }

            context.restore();
        }
    }
};
Kinetic.Global.extend(Kinetic.Shape, Kinetic.Node);

// add getters and setters
Kinetic.Node.addGettersSetters(Kinetic.Shape, ['fill', 'stroke', 'lineJoin', 'strokeWidth', 'shadow', 'drawFunc', 'filter']);

/**
 * set fill which can be a color, linear gradient object,
 *  radial gradient object, or pattern object
 * @name setFill
 * @methodOf Kinetic.Shape.prototype
 * @param {String|Object} fill
 */

/**
 * set stroke color
 * @name setStroke
 * @methodOf Kinetic.Shape.prototype
 * @param {String} stroke
 */

/**
 * set line join
 * @name setLineJoin
 * @methodOf Kinetic.Shape.prototype
 * @param {String} lineJoin.  Can be miter, round, or bevel.  The
 *  default is miter
 */

/**
 * set stroke width
 * @name setStrokeWidth
 * @methodOf Kinetic.Shape.prototype
 * @param {Number} strokeWidth
 */

/**
 * set shadow object
 * @name setShadow
 * @methodOf Kinetic.Shape.prototype
 * @param {Object} config
 */

/**
 * set draw function
 * @name setDrawFunc
 * @methodOf Kinetic.Shape.prototype
 * @param {Function} drawFunc drawing function
 */

/**
 * get fill
 * @name getFill
 * @methodOf Kinetic.Shape.prototype
 */

/**
 * get stroke color
 * @name getStroke
 * @methodOf Kinetic.Shape.prototype
 */

/**
 * get line join
 * @name getLineJoin
 * @methodOf Kinetic.Shape.prototype
 */

/**
 * get stroke width
 * @name getStrokeWidth
 * @methodOf Kinetic.Shape.prototype
 */

/**
 * get shadow object
 * @name getShadow
 * @methodOf Kinetic.Shape.prototype
 */

/**
 * get draw function
 * @name getDrawFunc
 * @methodOf Kinetic.Shape.prototype
 */
///////////////////////////////////////////////////////////////////////
//  Rect
///////////////////////////////////////////////////////////////////////
/**
 * Rect constructor
 * @constructor
 * @augments Kinetic.Shape
 * @param {Object} config
 */
Kinetic.Rect = function(config) {
    this._initRect(config);
}
Kinetic.Rect.prototype = {
    _initRect: function(config) {
        this.setDefaultAttrs({
            width: 0,
            height: 0,
            cornerRadius: 0
        });
        this.shapeType = "Rect";
        config.drawFunc = this.drawFunc;

        Kinetic.Shape.call(this, config);
    },
    drawFunc: function(context) {
        context.beginPath();
        if(this.attrs.cornerRadius === 0) {
            // simple rect - don't bother doing all that complicated maths stuff.
            context.rect(0, 0, this.attrs.width, this.attrs.height);
        }
        else {
            // arcTo would be nicer, but browser support is patchy (Opera)
            context.moveTo(this.attrs.cornerRadius, 0);
            context.lineTo(this.attrs.width - this.attrs.cornerRadius, 0);
            context.arc(this.attrs.width - this.attrs.cornerRadius, this.attrs.cornerRadius, this.attrs.cornerRadius, Math.PI * 3 / 2, 0, false);
            context.lineTo(this.attrs.width, this.attrs.height - this.attrs.cornerRadius);
            context.arc(this.attrs.width - this.attrs.cornerRadius, this.attrs.height - this.attrs.cornerRadius, this.attrs.cornerRadius, 0, Math.PI / 2, false);
            context.lineTo(this.attrs.cornerRadius, this.attrs.height);
            context.arc(this.attrs.cornerRadius, this.attrs.height - this.attrs.cornerRadius, this.attrs.cornerRadius, Math.PI / 2, Math.PI, false);
            context.lineTo(0, this.attrs.cornerRadius);
            context.arc(this.attrs.cornerRadius, this.attrs.cornerRadius, this.attrs.cornerRadius, Math.PI, Math.PI * 3 / 2, false);
        }
        context.closePath();

        this.fill(context);
        this.stroke(context);
    },
    /**
     * set width and height
     * @name setSize
     * @methodOf Kinetic.Rect.prototype
     */
    setSize: function() {
        var size = Kinetic.Type._getSize(Array.prototype.slice.call(arguments));
        this.setAttrs(size);
    },
    /**
     * return rect size
     * @name getSize
     * @methodOf Kinetic.Rect.prototype
     */
    getSize: function() {
        return {
            width: this.attrs.width,
            height: this.attrs.height
        };
    }
};
Kinetic.Global.extend(Kinetic.Rect, Kinetic.Shape);

// add getters setters
Kinetic.Node.addGettersSetters(Kinetic.Rect, ['width', 'height', 'cornerRadius']);

/**
 * set width
 * @name setWidth
 * @methodOf Kinetic.Rect.prototype
 * @param {Number} width
 */

/**
 * set height
 * @name setHeight
 * @methodOf Kinetic.Rect.prototype
 * @param {Number} height
 */

/**
 * set corner radius
 * @name setCornerRadius
 * @methodOf Kinetic.Rect.prototype
 * @param {Number} radius
 */

/**
 * get width
 * @name getWidth
 * @methodOf Kinetic.Rect.prototype
 */

/**
 * get height
 * @name getHeight
 * @methodOf Kinetic.Rect.prototype
 */

/**
 * get corner radius
 * @name getCornerRadius
 * @methodOf Kinetic.Rect.prototype
 */
///////////////////////////////////////////////////////////////////////
//  Ellipse
///////////////////////////////////////////////////////////////////////
/**
 * Ellipse constructor
 * @constructor
 * @augments Kinetic.Shape
 * @param {Object} config
 */
Kinetic.Ellipse = function(config) {
	this._initEllipse(config);	
};

Kinetic.Ellipse.prototype = {
    _initEllipse: function(config) {
        this.setDefaultAttrs({
            radius: {
                x: 0,
                y: 0
            }
        });

        this.shapeType = "Ellipse";
        config.drawFunc = this.drawFunc;

        // call super constructor
        Kinetic.Shape.call(this, config);
        this._convertRadius();
        var that = this;
        this.on('radiusChange.kinetic', function() {
            that._convertRadius();
        });
    },
    drawFunc: function(context) {
        var r = this.getRadius();
        context.beginPath();
        context.save();
        if(r.x !== r.y) {
            context.scale(1, r.y / r.x);
        }
        context.arc(0, 0, r.x, 0, Math.PI * 2, true);
        context.restore();
        context.closePath();
        this.fill(context);
        this.stroke(context);
    },
    /**
     * converts numeric radius into an object
     */
    _convertRadius: function() {
        var type = Kinetic.Type;
        var radius = this.getRadius();
        // if radius is already an object then return
        if(type._isObject(radius)) {
            return false;
        }

        /*
         * directly set radius attr to avoid
         * duplicate attr change event
         */
        this.attrs.radius = type._getXY(radius);
    }
};
Kinetic.Global.extend(Kinetic.Ellipse, Kinetic.Shape);

// Circle backwards compatibility
Kinetic.Circle = Kinetic.Ellipse;

// add getters setters
Kinetic.Node.addGettersSetters(Kinetic.Ellipse, ['radius']);

/**
 * set radius
 * @name setRadius
 * @methodOf Kinetic.Ellipse.prototype
 * @param {Number|Object|Array} radius
 *  radius can be a number, in which the ellipse becomes a circle,
 *  it can be an object with an x and y component, or it
 *  can be an array in which the first element is the x component
 *  and the second element is the y component.  The x component
 *  defines the horizontal radius and the y component
 *  defines the vertical radius
 */

/**
 * get radius
 * @name getRadius
 * @methodOf Kinetic.Ellipse.prototype
 */
///////////////////////////////////////////////////////////////////////
//  Image
///////////////////////////////////////////////////////////////////////
/**
 * Image constructor
 * @constructor
 * @augments Kinetic.Shape
 * @param {Object} config
 * @param {ImageObject} config.image
 * @param {Number} [config.width]
 * @param {Number} [config.height]
 * @param {Object} [config.crop]
 */
Kinetic.Image = function(config) {
    this._initImage(config);
};

Kinetic.Image.prototype = {
    _initImage: function(config) {
        this.shapeType = "Image";
        config.drawFunc = this.drawFunc;
        // call super constructor
        Kinetic.Shape.call(this, config);

        var that = this;
        this.on('imageChange', function(evt) {
            that._syncSize();
        });

        this._syncSize();
    },
    drawFunc: function(context) {
        var width = this.getWidth();
        var height = this.getHeight();

        context.beginPath();
        context.rect(0, 0, width, height);
        context.closePath();
        this.fill(context);
        this.stroke(context);

        if(this.attrs.image) {
            // if cropping
            if(this.attrs.crop && this.attrs.crop.width && this.attrs.crop.height) {
                var cropX = this.attrs.crop.x ? this.attrs.crop.x : 0;
                var cropY = this.attrs.crop.y ? this.attrs.crop.y : 0;
                var cropWidth = this.attrs.crop.width;
                var cropHeight = this.attrs.crop.height;
                this.drawImage(context, this.attrs.image, cropX, cropY, cropWidth, cropHeight, 0, 0, width, height);
            }
            // no cropping
            else {
                this.drawImage(context, this.attrs.image, 0, 0, width, height);
            }
        }
    },
    /**
     * set width and height
     * @name setSize
     * @methodOf Kinetic.Image.prototype
     */
    setSize: function() {
        var size = Kinetic.Type._getSize(Array.prototype.slice.call(arguments));
        this.setAttrs(size);
    },
    /**
     * return image size
     * @name getSize
     * @methodOf Kinetic.Image.prototype
     */
    getSize: function() {
        return {
            width: this.attrs.width,
            height: this.attrs.height
        };
    },
    /**
     * apply filter
     * @name applyFilter
     * @methodOf Kinetic.Image.prototype
     * @param {Object} config
     * @param {Function} config.filter filter function
     * @param {Function} [config.callback] callback function to be called once
     *  filter has been applied
     */
    applyFilter: function(config) {
    	var canvas = new Kinetic.Canvas(this.attrs.image.width, this.attrs.image.height);
        var context = canvas.getContext();
        context.drawImage(this.attrs.image, 0, 0);
		try {
			var imageData = context.getImageData(0, 0, canvas.getWidth(), canvas.getHeight());
            config.filter(imageData, config);
            var that = this;
            Kinetic.Type._getImage(imageData, function(imageObj) {
                that.setImage(imageObj);

                if(config.callback) {
                    config.callback();
                }
            });
        }
        catch(e) {
            Kinetic.Global.warn('Unable to apply filter.');
        }
    },
    /**
     * create image buffer which enables more accurate hit detection mapping of the image
     *  by avoiding event detections for transparent pixels
     * @name createImageBuffer
     * @methodOf Kinetic.Image.prototype
     * @param {Function} [callback] callback function to be called once
     *  the buffer image has been created and set
     */
    createImageBuffer: function(callback) {
        var canvas = new Kinetic.Canvas(this.attrs.width, this.attrs.height);
        var context = canvas.getContext();
        context.drawImage(this.attrs.image, 0, 0);
        try {
            var imageData = context.getImageData(0, 0, canvas.getWidth(), canvas.getHeight());
            var data = imageData.data;
            var rgbColorKey = Kinetic.Type._hexToRgb(this.colorKey);
            // replace non transparent pixels with color key
            for(var i = 0, n = data.length; i < n; i += 4) {
                data[i] = rgbColorKey.r;
                data[i + 1] = rgbColorKey.g;
                data[i + 2] = rgbColorKey.b;
                // i+3 is alpha (the fourth element)
            }

            var that = this;
            Kinetic.Type._getImage(imageData, function(imageObj) {
                that.imageBuffer = imageObj;
                if(callback) {
                    callback();
                }
            });
        }
        catch(e) {
            Kinetic.Global.warn('Unable to create image buffer.');
        }
    },
    /**
     * clear buffer image
     * @name clearImageBuffer
     * @methodOf Kinetic.Image.prototype
     */
    clearImageBuffer: function() {
        delete this.imageBuffer;
    },
    _syncSize: function() {
        if(this.attrs.image) {
            if(!this.attrs.width) {
                this.setAttrs({
                    width: this.attrs.image.width
                });
            }
            if(!this.attrs.height) {
                this.setAttrs({
                    height: this.attrs.image.height
                });
            }
        }
    }
};
Kinetic.Global.extend(Kinetic.Image, Kinetic.Shape);

// add getters setters
Kinetic.Node.addGettersSetters(Kinetic.Image, ['image', 'crop', 'filter', 'width', 'height']);

/**
 * set width
 * @name setWidth
 * @methodOf Kinetic.Image.prototype
 * @param {Number} width
 */

/**
 * set height
 * @name setHeight
 * @methodOf Kinetic.Image.prototype
 * @param {Number} height
 */

/**
 * set image
 * @name setImage
 * @methodOf Kinetic.Image.prototype
 * @param {ImageObject} image
 */

/**
 * set crop
 * @name setCrop
 * @methodOf Kinetic.Image.prototype
 * @param {Object} config
 */

/**
 * set filter
 * @name setFilter
 * @methodOf Kinetic.Image.prototype
 * @param {Object} config
 */

/**
 * get crop
 * @name getCrop
 * @methodOf Kinetic.Image.prototype
 */

/**
 * get image
 * @name getImage
 * @methodOf Kinetic.Image.prototype
 */

/**
 * get filter
 * @name getFilter
 * @methodOf Kinetic.Image.prototype
 */

/**
 * get width
 * @name getWidth
 * @methodOf Kinetic.Image.prototype
 */

/**
 * get height
 * @name getHeight
 * @methodOf Kinetic.Image.prototype
 */
///////////////////////////////////////////////////////////////////////
//  Polygon
///////////////////////////////////////////////////////////////////////
/**
 * Polygon constructor.&nbsp; Polygons are defined by an array of points
 * @constructor
 * @augments Kinetic.Shape
 * @param {Object} config
 */
Kinetic.Polygon = function(config) {
    this._initPolygon(config);
};

Kinetic.Polygon.prototype = {
    _initPolygon: function(config) {
        this.setDefaultAttrs({
            points: []
        });

        this.shapeType = "Polygon";
        config.drawFunc = this.drawFunc;
        // call super constructor
        Kinetic.Shape.call(this, config);
    },
    drawFunc: function(context) {
        context.beginPath();
        context.moveTo(this.attrs.points[0].x, this.attrs.points[0].y);
        for(var n = 1; n < this.attrs.points.length; n++) {
            context.lineTo(this.attrs.points[n].x, this.attrs.points[n].y);
        }
        context.closePath();
        this.fill(context);
        this.stroke(context);
    }
};
Kinetic.Global.extend(Kinetic.Polygon, Kinetic.Shape);

// add getters setters
Kinetic.Node.addGettersSetters(Kinetic.Polygon, ['points']);

/**
 * set points array
 * @name setPoints
 * @methodOf Kinetic.Polygon.prototype
 * @param {Array} points can be an array of point objects or an array
 *  of Numbers.  e.g. [{x:1,y:2},{x:3,y:4}] or [1,2,3,4]
 */

/**
 * get points array
 * @name getPoints
 * @methodOf Kinetic.Polygon.prototype
 */
///////////////////////////////////////////////////////////////////////
//  Text
///////////////////////////////////////////////////////////////////////
/**
 * Text constructor
 * @constructor
 * @augments Kinetic.Shape
 * @param {Object} config
 */
Kinetic.Text = function(config) {
    this._initText(config);
};

Kinetic.Text.prototype = {
    _initText: function(config) {
        this.setDefaultAttrs({
            fontFamily: 'Calibri',
            text: '',
            fontSize: 12,
            align: 'left',
            verticalAlign: 'top',
            fontStyle: 'normal',
            padding: 0,
            width: 'auto',
            height: 'auto',
            detectionType: 'path',
            cornerRadius: 0,
            lineHeight: 1.2
        });

        this.dummyCanvas = document.createElement('canvas');
        this.shapeType = "Text";

        config.drawFunc = this.drawFunc;
        // call super constructor
        Kinetic.Shape.call(this, config);

        // update text data for certain attr changes
        var attrs = ['fontFamily', 'fontSize', 'fontStyle', 'padding', 'align', 'lineHeight', 'text', 'width', 'height'];
        var that = this;
        for(var n = 0; n < attrs.length; n++) {
            var attr = attrs[n];
            this.on(attr + 'Change.kinetic', that._setTextData);
        }
        that._setTextData();
    },
    drawFunc: function(context) {
        // draw rect
        context.beginPath();
        var boxWidth = this.getBoxWidth();
        var boxHeight = this.getBoxHeight();

        if(this.attrs.cornerRadius === 0) {
            // simple rect - don't bother doing all that complicated maths stuff.
            context.rect(0, 0, boxWidth, boxHeight);
        }
        else {
            // arcTo would be nicer, but browser support is patchy (Opera)
            context.moveTo(this.attrs.cornerRadius, 0);
            context.lineTo(boxWidth - this.attrs.cornerRadius, 0);
            context.arc(boxWidth - this.attrs.cornerRadius, this.attrs.cornerRadius, this.attrs.cornerRadius, Math.PI * 3 / 2, 0, false);
            context.lineTo(boxWidth, boxHeight - this.attrs.cornerRadius);
            context.arc(boxWidth - this.attrs.cornerRadius, boxHeight - this.attrs.cornerRadius, this.attrs.cornerRadius, 0, Math.PI / 2, false);
            context.lineTo(this.attrs.cornerRadius, boxHeight);
            context.arc(this.attrs.cornerRadius, boxHeight - this.attrs.cornerRadius, this.attrs.cornerRadius, Math.PI / 2, Math.PI, false);
            context.lineTo(0, this.attrs.cornerRadius);
            context.arc(this.attrs.cornerRadius, this.attrs.cornerRadius, this.attrs.cornerRadius, Math.PI, Math.PI * 3 / 2, false);
        }
        context.closePath();

        this.fill(context);
        this.stroke(context);
        /*
         * draw text
         */
        var p = this.attrs.padding;
        var lineHeightPx = this.attrs.lineHeight * this.getTextHeight();
        var textArr = this.textArr;

        context.font = this.attrs.fontStyle + ' ' + this.attrs.fontSize + 'pt ' + this.attrs.fontFamily;
        context.textBaseline = 'middle';
        context.textAlign = 'left';
        context.save();
        context.translate(p, 0);
        context.translate(0, p + this.getTextHeight() / 2);

        // draw text lines
        for(var n = 0; n < textArr.length; n++) {
            var text = textArr[n];

            // horizontal alignment
            context.save();
            if(this.attrs.align === 'right') {
                context.translate(this.getBoxWidth() - this._getTextSize(text).width - p * 2, 0);
            }
            else if(this.attrs.align === 'center') {
                context.translate((this.getBoxWidth() - this._getTextSize(text).width - p * 2) / 2, 0);
            }

            this.fillText(context, text);
            this.strokeText(context, text);
            context.restore();

            context.translate(0, lineHeightPx);
        }
        context.restore();
    },
    /**
     * get box width
     * @name getBoxWidth
     * @methodOf Kinetic.Text.prototype
     */
    getBoxWidth: function() {
        return this.attrs.width === 'auto' ? this.getTextWidth() + this.attrs.padding * 2 : this.attrs.width;
    },
    /**
     * get box height
     * @name getBoxHeight
     * @methodOf Kinetic.Text.prototype
     */
    getBoxHeight: function() {
        return this.attrs.height === 'auto' ? (this.getTextHeight() * this.textArr.length * this.attrs.lineHeight) + this.attrs.padding * 2 : this.attrs.height;
    },
    /**
     * get text width in pixels
     * @name getTextWidth
     * @methodOf Kinetic.Text.prototype
     */
    getTextWidth: function() {
        return this.textWidth;
    },
    /**
     * get text height in pixels
     * @name getTextHeight
     * @methodOf Kinetic.Text.prototype
     */
    getTextHeight: function() {
        return this.textHeight;
    },
    _getTextSize: function(text) {
        var dummyCanvas = this.dummyCanvas;
        var context = dummyCanvas.getContext('2d');

        context.save();
        context.font = this.attrs.fontStyle + ' ' + this.attrs.fontSize + 'pt ' + this.attrs.fontFamily;
        var metrics = context.measureText(text);
        context.restore();
        return {
            width: metrics.width,
            height: parseInt(this.attrs.fontSize, 10)
        };
    },
    /**
     * set text data.  wrap logic and width and height setting occurs
     * here
     */
    _setTextData: function() {
        var charArr = this.attrs.text.split('');
        var arr = [];
        var row = 0;
        var addLine = true;
        this.textWidth = 0;
        this.textHeight = this._getTextSize(this.attrs.text).height;
        var lineHeightPx = this.attrs.lineHeight * this.textHeight;
        while(charArr.length > 0 && addLine && (this.attrs.height === 'auto' || lineHeightPx * (row + 1) < this.attrs.height - this.attrs.padding * 2)) {
            var index = 0;
            var line = undefined;
            addLine = false;

            while(index < charArr.length) {
                if(charArr.indexOf('\n') === index) {
                    // remove newline char
                    charArr.splice(index, 1);
                    line = charArr.splice(0, index).join('');
                    break;
                }

                // if line exceeds inner box width
                var lineArr = charArr.slice(0, index);
                if(this.attrs.width !== 'auto' && this._getTextSize(lineArr.join('')).width > this.attrs.width - this.attrs.padding * 2) {
                    /*
                     * if a single character is too large to fit inside
                     * the text box width, then break out of the loop
                     * and stop processing
                     */
                    if(index == 0) {
                        break;
                    }
                    var lastSpace = lineArr.lastIndexOf(' ');
                    var lastDash = lineArr.lastIndexOf('-');
                    var wrapIndex = Math.max(lastSpace, lastDash);
                    if(wrapIndex >= 0) {
                        line = charArr.splice(0, 1 + wrapIndex).join('');
                        break;
                    }
                    /*
                     * if not able to word wrap based on space or dash,
                     * go ahead and wrap in the middle of a word if needed
                     */
                    line = charArr.splice(0, index).join('');
                    break;
                }
                index++;

                // if the end is reached
                if(index === charArr.length) {
                    line = charArr.splice(0, index).join('');
                }
            }
            this.textWidth = Math.max(this.textWidth, this._getTextSize(line).width);
            if(line !== undefined) {
                arr.push(line);
                addLine = true;
            }
            row++;
        }
        this.textArr = arr;
    }
};
Kinetic.Global.extend(Kinetic.Text, Kinetic.Shape);

// add getters setters
Kinetic.Node.addGettersSetters(Kinetic.Text, ['fontFamily', 'fontSize', 'fontStyle', 'textFill', 'textStroke', 'textStrokeWidth', 'padding', 'align', 'lineHeight', 'text', 'width', 'height', 'cornerRadius', 'fill', 'stroke', 'strokeWidth', 'shadow']);

/**
 * set font family
 * @name setFontFamily
 * @methodOf Kinetic.Text.prototype
 * @param {String} fontFamily
 */

/**
 * set font size
 * @name setFontSize
 * @methodOf Kinetic.Text.prototype
 * @param {int} fontSize
 */

/**
 * set font style.  Can be "normal", "italic", or "bold".  "normal" is the default.
 * @name setFontStyle
 * @methodOf Kinetic.Text.prototype
 * @param {String} fontStyle
 */

/**
 * set text fill color
 * @name setTextFill
 * @methodOf Kinetic.Text.prototype
 * @param {String} textFill
 */

/**
 * set text stroke color
 * @name setFontStroke
 * @methodOf Kinetic.Text.prototype
 * @param {String} textStroke
 */

/**
 * set text stroke width
 * @name setTextStrokeWidth
 * @methodOf Kinetic.Text.prototype
 * @param {int} textStrokeWidth
 */

/**
 * set padding
 * @name setPadding
 * @methodOf Kinetic.Text.prototype
 * @param {int} padding
 */

/**
 * set horizontal align of text
 * @name setAlign
 * @methodOf Kinetic.Text.prototype
 * @param {String} align align can be 'left', 'center', or 'right'
 */

/**
 * set line height
 * @name setLineHeight
 * @methodOf Kinetic.Text.prototype
 * @param {Number} lineHeight default is 1.2
 */

/**
 * set text
 * @name setText
 * @methodOf Kinetic.Text.prototype
 * @param {String} text
 */

/**
 * set width of text box
 * @name setWidth
 * @methodOf Kinetic.Text.prototype
 * @param {Number} width
 */

/**
 * set height of text box
 * @name setHeight
 * @methodOf Kinetic.Text.prototype
 * @param {Number} height
 */

/**
 * set shadow of text or textbox
 * @name setShadow
 * @methodOf Kinetic.Text.prototype
 * @param {Object} config
 */

/**
 * get font family
 * @name getFontFamily
 * @methodOf Kinetic.Text.prototype
 */

/**
 * get font size
 * @name getFontSize
 * @methodOf Kinetic.Text.prototype
 */

/**
 * get font style
 * @name getFontStyle
 * @methodOf Kinetic.Text.prototype
 */

/**
 * get text fill color
 * @name getTextFill
 * @methodOf Kinetic.Text.prototype
 */

/**
 * get text stroke color
 * @name getTextStroke
 * @methodOf Kinetic.Text.prototype
 */

/**
 * get text stroke width
 * @name getTextStrokeWidth
 * @methodOf Kinetic.Text.prototype
 */

/**
 * get padding
 * @name getPadding
 * @methodOf Kinetic.Text.prototype
 */

/**
 * get horizontal align
 * @name getAlign
 * @methodOf Kinetic.Text.prototype
 */

/**
 * get line height
 * @name getLineHeight
 * @methodOf Kinetic.Text.prototype
 */

/**
 * get text
 * @name getText
 * @methodOf Kinetic.Text.prototype
 */

/**
 * get width of text box
 * @name getWidth
 * @methodOf Kinetic.Text.prototype
 */

/**
 * get height of text box
 * @name getHeight
 * @methodOf Kinetic.Text.prototype
 */

/**
 * get shadow of text or textbox
 * @name getShadow
 * @methodOf Kinetic.Text.prototype
 */
///////////////////////////////////////////////////////////////////////
//  Line
///////////////////////////////////////////////////////////////////////
/**
 * Line constructor.&nbsp; Lines are defined by an array of points
 * @constructor
 * @augments Kinetic.Shape
 * @param {Object} config
 */
Kinetic.Line = function(config) {
    this._initLine(config);
};

Kinetic.Line.prototype = {
    _initLine: function(config) {
        this.setDefaultAttrs({
            points: [],
            lineCap: 'butt',
            dashArray: [],
            detectionType: 'pixel'
        });

        this.shapeType = "Line";
        config.drawFunc = this.drawFunc;
        // call super constructor
        Kinetic.Shape.call(this, config);
    },
    drawFunc: function(context) {
        var lastPos = {};
        context.beginPath();

        context.moveTo(this.attrs.points[0].x, this.attrs.points[0].y);

        for(var n = 1; n < this.attrs.points.length; n++) {
            var x = this.attrs.points[n].x;
            var y = this.attrs.points[n].y;
            if(this.attrs.dashArray.length > 0) {
                // draw dashed line
                var lastX = this.attrs.points[n - 1].x;
                var lastY = this.attrs.points[n - 1].y;
                this._dashedLine(context, lastX, lastY, x, y, this.attrs.dashArray);
            }
            else {
                // draw normal line
                context.lineTo(x, y);
            }
        }

        if(!!this.attrs.lineCap) {
            context.lineCap = this.attrs.lineCap;
        }

        this.stroke(context);
    },
    /**
     * draw dashed line.  Written by Phrogz
     */
    _dashedLine: function(context, x, y, x2, y2, dashArray) {
        var dashCount = dashArray.length;

        var dx = (x2 - x), dy = (y2 - y);
        var xSlope = dx > dy;
        var slope = (xSlope) ? dy / dx : dx / dy;

        /*
         * gaurd against slopes of infinity
         */
        if(slope > 9999) {
            slope = 9999;
        }
        else if(slope < -9999) {
            slope = -9999;
        }

        var distRemaining = Math.sqrt(dx * dx + dy * dy);
        var dashIndex = 0, draw = true;
        while(distRemaining >= 0.1 && dashIndex < 10000) {
            var dashLength = dashArray[dashIndex++ % dashCount];
            if(dashLength === 0) {
                dashLength = 0.001;
            }
            if(dashLength > distRemaining) {
                dashLength = distRemaining;
            }
            var step = Math.sqrt(dashLength * dashLength / (1 + slope * slope));
            if(xSlope) {
                x += dx < 0 && dy < 0 ? step * -1 : step;
                y += dx < 0 && dy < 0 ? slope * step * -1 : slope * step;
            }
            else {
                x += dx < 0 && dy < 0 ? slope * step * -1 : slope * step;
                y += dx < 0 && dy < 0 ? step * -1 : step;
            }
            context[draw ? 'lineTo' : 'moveTo'](x, y);
            distRemaining -= dashLength;
            draw = !draw;
        }

        context.moveTo(x2, y2);
    }
};
Kinetic.Global.extend(Kinetic.Line, Kinetic.Shape);

// add getters setters
Kinetic.Node.addGettersSetters(Kinetic.Line, ['dashArray', 'lineCap', 'points']);

/**
 * set dash array.
 * @name setDashArray
 * @methodOf Kinetic.Line.prototype
 * @param {Array} dashArray
 *  examples:<br>
 *  [10, 5] dashes are 10px long and 5 pixels apart
 *  [10, 20, 0, 20] if using a round lineCap, the line will
 *  be made up of alternating dashed lines that are 10px long
 *  and 20px apart, and dots that have a radius of 5 and are 20px
 *  apart
 */

/**
 * set line cap.  Can be butt, round, or square
 * @name setLineCap
 * @methodOf Kinetic.Line.prototype
 * @param {String} lineCap
 */

/**
 * set points array
 * @name setPoints
 * @methodOf Kinetic.Line.prototype
 * @param {Array} can be an array of point objects or an array
 *  of Numbers.  e.g. [{x:1,y:2},{x:3,y:4}] or [1,2,3,4]
 */

/**
 * get dash array
 * @name getDashArray
 * @methodOf Kinetic.Line.prototype
 */

/**
 * get line cap
 * @name getLineCap
 * @methodOf Kinetic.Line.prototype
 */

/**
 * get points array
 * @name getPoints
 * @methodOf Kinetic.Line.prototype
 */
///////////////////////////////////////////////////////////////////////
//  Sprite
///////////////////////////////////////////////////////////////////////
/**
 * Sprite constructor
 * @constructor
 * @augments Kinetic.Shape
 * @param {Object} config
 */
Kinetic.Sprite = function(config) {
    this._initSprite(config);
};

Kinetic.Sprite.prototype = {
    _initSprite: function(config) {
        this.setDefaultAttrs({
            index: 0,
            frameRate: 17
        });

        config.drawFunc = this.drawFunc;
        // call super constructor
        Kinetic.Shape.call(this, config);
        this.anim = new Kinetic.Animation();
        var that = this;
        this.on('animationChange.kinetic', function() {
            // reset index when animation changes
            that.setIndex(0);
        });
    },
    drawFunc: function(context) {
        var anim = this.attrs.animation;
        var index = this.attrs.index;
        var f = this.attrs.animations[anim][index];

        context.beginPath();
        context.rect(0, 0, f.width, f.height);
        context.closePath();
        this.fill(context);
        this.stroke(context);

        if(this.attrs.image) {

            context.beginPath();
            context.rect(0, 0, f.width, f.height);
            context.closePath();

            this.drawImage(context, this.attrs.image, f.x, f.y, f.width, f.height, 0, 0, f.width, f.height);
        }
    },
    /**
     * start sprite animation
     * @name start
     * @methodOf Kinetic.Sprite.prototype
     */
    start: function() {
        var that = this;
        var layer = this.getLayer();

        /*
         * animation object has no executable function because
         *  the updates are done with a fixed FPS with the setInterval
         *  below.  The anim object only needs the layer reference for
         *  redraw
         */
        this.anim.node = layer;

        this.interval = setInterval(function() {
            var index = that.attrs.index;
            that._updateIndex();
            if(that.afterFrameFunc && index === that.afterFrameIndex) {
                that.afterFrameFunc();
            }
        }, 1000 / this.attrs.frameRate);

        this.anim.start();
    },
    /**
     * stop sprite animation
     * @name stop
     * @methodOf Kinetic.Sprite.prototype
     */
    stop: function() {
        this.anim.stop();
        clearInterval(this.interval);
    },
    /**
     * set after frame event handler
     * @name afterFrame
     * @methodOf Kinetic.Sprite.prototype
     * @param {Integer} index frame index
     * @param {Function} func function to be executed after frame has been drawn
     */
    afterFrame: function(index, func) {
        this.afterFrameIndex = index;
        this.afterFrameFunc = func;
    },
    _updateIndex: function() {
        var i = this.attrs.index;
        var a = this.attrs.animation;
        if(i < this.attrs.animations[a].length - 1) {
            this.attrs.index++;
        }
        else {
            this.attrs.index = 0;
        }
    }
};
Kinetic.Global.extend(Kinetic.Sprite, Kinetic.Shape);

// add getters setters
Kinetic.Node.addGettersSetters(Kinetic.Sprite, ['animation', 'animations', 'index']);

/**
 * set animation key
 * @name setAnimation
 * @methodOf Kinetic.Sprite.prototype
 * @param {String} anim animation key
 */

/**
 * set animations obect
 * @name setAnimations
 * @methodOf Kinetic.Sprite.prototype
 * @param {Object} animations
 */

/**
 * set animation frame index
 * @name setIndex
 * @methodOf Kinetic.Sprite.prototype
 * @param {Integer} index frame index
 */

/**
 * get animation key
 * @name getAnimation
 * @methodOf Kinetic.Sprite.prototype
 */

/**
 * get animations object
 * @name getAnimations
 * @methodOf Kinetic.Sprite.prototype
 */

/**
 * get animation frame index
 * @name getIndex
 * @methodOf Kinetic.Sprite.prototype
 */
///////////////////////////////////////////////////////////////////////
//  Star
///////////////////////////////////////////////////////////////////////
/**
 * Star constructor
 * @constructor
 * @augments Kinetic.Shape
 * @param {Object} config
 */
Kinetic.Star = function(config) {
    this._initStar(config);
};

Kinetic.Star.prototype = {
    _initStar: function(config) {
        this.setDefaultAttrs({
            numPoints: 0,
            innerRadius: 0,
            outerRadius: 0
        });

        this.shapeType = "Star";
        config.drawFunc = this.drawFunc;
        // call super constructor
        Kinetic.Shape.call(this, config);
    },
    drawFunc: function(context) {
        context.beginPath();
        context.moveTo(0, 0 - this.attrs.outerRadius);

        for(var n = 1; n < this.attrs.numPoints * 2; n++) {
            var radius = n % 2 === 0 ? this.attrs.outerRadius : this.attrs.innerRadius;
            var x = radius * Math.sin(n * Math.PI / this.attrs.numPoints);
            var y = -1 * radius * Math.cos(n * Math.PI / this.attrs.numPoints);
            context.lineTo(x, y);
        }
        context.closePath();

        this.fill(context);
        this.stroke(context);
    }
};
Kinetic.Global.extend(Kinetic.Star, Kinetic.Shape);

// add getters setters
Kinetic.Node.addGettersSetters(Kinetic.Star, ['numPoints', 'innerRadius', 'outerRadius']);

/**
 * set number of points
 * @name setNumPoints
 * @methodOf Kinetic.Star.prototype
 * @param {Integer} points
 */

/**
 * set outer radius
 * @name setOuterRadius
 * @methodOf Kinetic.Star.prototype
 * @param {Number} radius
 */

/**
 * set inner radius
 * @name setInnerRadius
 * @methodOf Kinetic.Star.prototype
 * @param {Number} radius
 */

/**
 * get number of points
 * @name getNumPoints
 * @methodOf Kinetic.Star.prototype
 */

/**
 * get outer radius
 * @name getOuterRadius
 * @methodOf Kinetic.Star.prototype
 */

/**
 * get inner radius
 * @name getInnerRadius
 * @methodOf Kinetic.Star.prototype
 */
///////////////////////////////////////////////////////////////////////
//  RegularPolygon
///////////////////////////////////////////////////////////////////////
/**
 * RegularPolygon constructor.&nbsp; Examples include triangles, squares, pentagons, hexagons, etc.
 * @constructor
 * @augments Kinetic.Shape
 * @param {Object} config
 */
Kinetic.RegularPolygon = function(config) {
    this._initRegularPolygon(config);
};

Kinetic.RegularPolygon.prototype = {
    _initRegularPolygon: function(config) {
        this.setDefaultAttrs({
            radius: 0,
            sides: 0
        });

        this.shapeType = "RegularPolygon";
        config.drawFunc = this.drawFunc;
        // call super constructor
        Kinetic.Shape.call(this, config);
    },
    drawFunc: function(context) {
        context.beginPath();
        context.moveTo(0, 0 - this.attrs.radius);

        for(var n = 1; n < this.attrs.sides; n++) {
            var x = this.attrs.radius * Math.sin(n * 2 * Math.PI / this.attrs.sides);
            var y = -1 * this.attrs.radius * Math.cos(n * 2 * Math.PI / this.attrs.sides);
            context.lineTo(x, y);
        }
        context.closePath();
        this.fill(context);
        this.stroke(context);
    }
};
Kinetic.Global.extend(Kinetic.RegularPolygon, Kinetic.Shape);

// add getters setters
Kinetic.Node.addGettersSetters(Kinetic.RegularPolygon, ['radius', 'sides']);

/**
 * set radius
 * @name setRadius
 * @methodOf Kinetic.RegularPolygon.prototype
 * @param {Number} radius
 */

/**
 * set number of sides
 * @name setSides
 * @methodOf Kinetic.RegularPolygon.prototype
 * @param {int} sides
 */
/**
 * get radius
 * @name getRadius
 * @methodOf Kinetic.RegularPolygon.prototype
 */

/**
 * get number of sides
 * @name getSides
 * @methodOf Kinetic.RegularPolygon.prototype
 */
///////////////////////////////////////////////////////////////////////
//  SVG Path
///////////////////////////////////////////////////////////////////////
/**
 * Path constructor.
 * @author Jason Follas
 * @constructor
 * @augments Kinetic.Shape
 * @param {Object} config
 */
Kinetic.Path = function(config) {
    this._initPath(config);
};

Kinetic.Path.prototype = {
    _initPath: function(config) {
        this.shapeType = "Path";
        this.dataArray = [];
        var that = this;

        config.drawFunc = this.drawFunc;
        // call super constructor
        Kinetic.Shape.call(this, config);
        this.dataArray = Kinetic.Path.parsePathData(this.attrs.data);
        this.on('dataChange', function() {
            that.dataArray = Kinetic.Path.parsePathData(that.attrs.data);
        });
    },
    drawFunc: function(context) {
        var ca = this.dataArray;
        // context position
        context.beginPath();
        for(var n = 0; n < ca.length; n++) {
            var c = ca[n].command;
            var p = ca[n].points;
            switch (c) {
                case 'L':
                    context.lineTo(p[0], p[1]);
                    break;
                case 'M':
                    context.moveTo(p[0], p[1]);
                    break;
                case 'C':
                    context.bezierCurveTo(p[0], p[1], p[2], p[3], p[4], p[5]);
                    break;
                case 'Q':
                    context.quadraticCurveTo(p[0], p[1], p[2], p[3]);
                    break;
                case 'A':
                    var cx = p[0], cy = p[1], rx = p[2], ry = p[3], theta = p[4], dTheta = p[5], psi = p[6], fs = p[7];

                    var r = (rx > ry) ? rx : ry;
                    var scaleX = (rx > ry) ? 1 : rx / ry;
                    var scaleY = (rx > ry) ? ry / rx : 1;

                    context.translate(cx, cy);
                    context.rotate(psi);
                    context.scale(scaleX, scaleY);
                    context.arc(0, 0, r, theta, theta + dTheta, 1 - fs);
                    context.scale(1 / scaleX, 1 / scaleY);
                    context.rotate(-psi);
                    context.translate(-cx, -cy);

                    break;
                case 'z':
                    context.closePath();
                    break;
            }
        }
        this.fill(context);
        this.stroke(context);
    }
};
Kinetic.Global.extend(Kinetic.Path, Kinetic.Shape);

/*
 * Utility methods written by jfollas to
 * handle length and point measurements
 */
Kinetic.Path.getLineLength = function(x1, y1, x2, y2) {
    return Math.sqrt((x2 - x1) * (x2 - x1) + (y2 - y1) * (y2 - y1));
};
Kinetic.Path.getPointOnLine = function(dist, P1x, P1y, P2x, P2y, fromX, fromY) {
    if(fromX === undefined) {
        fromX = P1x;
    }
    if(fromY === undefined) {
        fromY = P1y;
    }

    var m = (P2y - P1y) / ((P2x - P1x) + 0.00000001);
    var run = Math.sqrt(dist * dist / (1 + m * m));
    var rise = m * run;
    var pt;

    if((fromY - P1y) / ((fromX - P1x) + 0.00000001) === m) {
        pt = {
            x: fromX + run,
            y: fromY + rise
        };
    }
    else {
        var ix, iy;

        var len = this.getLineLength(P1x, P1y, P2x, P2y);
        if(len < 0.00000001) {
            return undefined;
        }
        var u = (((fromX - P1x) * (P2x - P1x)) + ((fromY - P1y) * (P2y - P1y)));
        u = u / (len * len);
        ix = P1x + u * (P2x - P1x);
        iy = P1y + u * (P2y - P1y);

        var pRise = this.getLineLength(fromX, fromY, ix, iy);
        var pRun = Math.sqrt(dist * dist - pRise * pRise);
        run = Math.sqrt(pRun * pRun / (1 + m * m));
        rise = m * run;
        pt = {
            x: ix + run,
            y: iy + rise
        };
    }

    return pt;
};

Kinetic.Path.getPointOnCubicBezier = function(pct, P1x, P1y, P2x, P2y, P3x, P3y, P4x, P4y) {
    function CB1(t) {
        return t * t * t;
    }
    function CB2(t) {
        return 3 * t * t * (1 - t);
    }
    function CB3(t) {
        return 3 * t * (1 - t) * (1 - t);
    }
    function CB4(t) {
        return (1 - t) * (1 - t) * (1 - t);
    }
    var x = P4x * CB1(pct) + P3x * CB2(pct) + P2x * CB3(pct) + P1x * CB4(pct);
    var y = P4y * CB1(pct) + P3y * CB2(pct) + P2y * CB3(pct) + P1y * CB4(pct);

    return {
        x: x,
        y: y
    };
};
Kinetic.Path.getPointOnQuadraticBezier = function(pct, P1x, P1y, P2x, P2y, P3x, P3y) {
    function QB1(t) {
        return t * t;
    }
    function QB2(t) {
        return 2 * t * (1 - t);
    }
    function QB3(t) {
        return (1 - t) * (1 - t);
    }
    var x = P3x * QB1(pct) + P2x * QB2(pct) + P1x * QB3(pct);
    var y = P3y * QB1(pct) + P2y * QB2(pct) + P1y * QB3(pct);

    return {
        x: x,
        y: y
    };
};
Kinetic.Path.getPointOnEllipticalArc = function(cx, cy, rx, ry, theta, psi) {
    var cosPsi = Math.cos(psi), sinPsi = Math.sin(psi);
    var pt = {
        x: rx * Math.cos(theta),
        y: ry * Math.sin(theta)
    };
    return {
        x: cx + (pt.x * cosPsi - pt.y * sinPsi),
        y: cy + (pt.x * sinPsi + pt.y * cosPsi)
    };
};
/**
 * get parsed data array from the data
 *  string.  V, v, H, h, and l data are converted to
 *  L data for the purpose of high performance Path
 *  rendering
 */
Kinetic.Path.parsePathData = function(data) {
    // Path Data Segment must begin with a moveTo
    //m (x y)+  Relative moveTo (subsequent points are treated as lineTo)
    //M (x y)+  Absolute moveTo (subsequent points are treated as lineTo)
    //l (x y)+  Relative lineTo
    //L (x y)+  Absolute LineTo
    //h (x)+    Relative horizontal lineTo
    //H (x)+    Absolute horizontal lineTo
    //v (y)+    Relative vertical lineTo
    //V (y)+    Absolute vertical lineTo
    //z (closepath)
    //Z (closepath)
    //c (x1 y1 x2 y2 x y)+ Relative Bezier curve
    //C (x1 y1 x2 y2 x y)+ Absolute Bezier curve
    //q (x1 y1 x y)+       Relative Quadratic Bezier
    //Q (x1 y1 x y)+       Absolute Quadratic Bezier
    //t (x y)+    Shorthand/Smooth Relative Quadratic Bezier
    //T (x y)+    Shorthand/Smooth Absolute Quadratic Bezier
    //s (x2 y2 x y)+       Shorthand/Smooth Relative Bezier curve
    //S (x2 y2 x y)+       Shorthand/Smooth Absolute Bezier curve
    //a (rx ry x-axis-rotation large-arc-flag sweep-flag x y)+     Relative Elliptical Arc
    //A (rx ry x-axis-rotation large-arc-flag sweep-flag x y)+  Absolute Elliptical Arc

    // return early if data is not defined
    if(!data) {
        return [];
    }

    // command string
    var cs = data;

    // command chars
    var cc = ['m', 'M', 'l', 'L', 'v', 'V', 'h', 'H', 'z', 'Z', 'c', 'C', 'q', 'Q', 't', 'T', 's', 'S', 'a', 'A'];
    // convert white spaces to commas
    cs = cs.replace(new RegExp(' ', 'g'), ',');
    // create pipes so that we can split the data
    for(var n = 0; n < cc.length; n++) {
        cs = cs.replace(new RegExp(cc[n], 'g'), '|' + cc[n]);
    }
    // create array
    var arr = cs.split('|');
    var ca = [];
    // init context point
    var cpx = 0;
    var cpy = 0;
    for(var n = 1; n < arr.length; n++) {
        var str = arr[n];
        var c = str.charAt(0);
        str = str.slice(1);
        // remove ,- for consistency
        str = str.replace(new RegExp(',-', 'g'), '-');
        // add commas so that it's easy to split
        str = str.replace(new RegExp('-', 'g'), ',-');
        str = str.replace(new RegExp('e,-', 'g'), 'e-');
        var p = str.split(',');
        if(p.length > 0 && p[0] === '') {
            p.shift();
        }
        // convert strings to floats
        for(var i = 0; i < p.length; i++) {
            p[i] = parseFloat(p[i]);
        }
        while(p.length > 0) {
            if(isNaN(p[0]))// case for a trailing comma before next command
                break;

            var cmd = null;
            var points = [];
            var startX = cpx, startY = cpy;

            // convert l, H, h, V, and v to L
            switch (c) {

                // Note: Keep the lineTo's above the moveTo's in this switch
                case 'l':
                    cpx += p.shift();
                    cpy += p.shift();
                    cmd = 'L';
                    points.push(cpx, cpy);
                    break;
                case 'L':
                    cpx = p.shift();
                    cpy = p.shift();
                    points.push(cpx, cpy);
                    break;

                // Note: lineTo handlers need to be above this point
                case 'm':
                    cpx += p.shift();
                    cpy += p.shift();
                    cmd = 'M';
                    points.push(cpx, cpy);
                    c = 'l';
                    // subsequent points are treated as relative lineTo
                    break;
                case 'M':
                    cpx = p.shift();
                    cpy = p.shift();
                    cmd = 'M';
                    points.push(cpx, cpy);
                    c = 'L';
                    // subsequent points are treated as absolute lineTo
                    break;

                case 'h':
                    cpx += p.shift();
                    cmd = 'L';
                    points.push(cpx, cpy);
                    break;
                case 'H':
                    cpx = p.shift();
                    cmd = 'L';
                    points.push(cpx, cpy);
                    break;
                case 'v':
                    cpy += p.shift();
                    cmd = 'L';
                    points.push(cpx, cpy);
                    break;
                case 'V':
                    cpy = p.shift();
                    cmd = 'L';
                    points.push(cpx, cpy);
                    break;
                case 'C':
                    points.push(p.shift(), p.shift(), p.shift(), p.shift());
                    cpx = p.shift();
                    cpy = p.shift();
                    points.push(cpx, cpy);
                    break;
                case 'c':
                    points.push(cpx + p.shift(), cpy + p.shift(), cpx + p.shift(), cpy + p.shift());
                    cpx += p.shift();
                    cpy += p.shift();
                    cmd = 'C';
                    points.push(cpx, cpy);
                    break;
                case 'S':
                    var ctlPtx = cpx, ctlPty = cpy;
                    var prevCmd = ca[ca.length - 1];
                    if(prevCmd.command === 'C') {
                        ctlPtx = cpx + (cpx - prevCmd.points[2]);
                        ctlPty = cpy + (cpy - prevCmd.points[3]);
                    }
                    points.push(ctlPtx, ctlPty, p.shift(), p.shift());
                    cpx = p.shift();
                    cpy = p.shift();
                    cmd = 'C';
                    points.push(cpx, cpy);
                    break;
                case 's':
                    var ctlPtx = cpx, ctlPty = cpy;
                    var prevCmd = ca[ca.length - 1];
                    if(prevCmd.command === 'C') {
                        ctlPtx = cpx + (cpx - prevCmd.points[2]);
                        ctlPty = cpy + (cpy - prevCmd.points[3]);
                    }
                    points.push(ctlPtx, ctlPty, cpx + p.shift(), cpy + p.shift());
                    cpx += p.shift();
                    cpy += p.shift();
                    cmd = 'C';
                    points.push(cpx, cpy);
                    break;
                case 'Q':
                    points.push(p.shift(), p.shift());
                    cpx = p.shift();
                    cpy = p.shift();
                    points.push(cpx, cpy);
                    break;
                case 'q':
                    points.push(cpx + p.shift(), cpy + p.shift());
                    cpx += p.shift();
                    cpy += p.shift();
                    cmd = 'Q';
                    points.push(cpx, cpy);
                    break;
                case 'T':
                    var ctlPtx = cpx, ctlPty = cpy;
                    var prevCmd = ca[ca.length - 1];
                    if(prevCmd.command === 'Q') {
                        ctlPtx = cpx + (cpx - prevCmd.points[0]);
                        ctlPty = cpy + (cpy - prevCmd.points[1]);
                    }
                    cpx = p.shift();
                    cpy = p.shift();
                    cmd = 'Q';
                    points.push(ctlPtx, ctlPty, cpx, cpy);
                    break;
                case 't':
                    var ctlPtx = cpx, ctlPty = cpy;
                    var prevCmd = ca[ca.length - 1];
                    if(prevCmd.command === 'Q') {
                        ctlPtx = cpx + (cpx - prevCmd.points[0]);
                        ctlPty = cpy + (cpy - prevCmd.points[1]);
                    }
                    cpx += p.shift();
                    cpy += p.shift();
                    cmd = 'Q';
                    points.push(ctlPtx, ctlPty, cpx, cpy);
                    break;
                case 'A':
                    var rx = p.shift(), ry = p.shift(), psi = p.shift(), fa = p.shift(), fs = p.shift();
                    var x1 = cpx, y1 = cpy;
                    cpx = p.shift(), cpy = p.shift();
                    cmd = 'A';
                    points = this.convertEndpointToCenterParameterization(x1, y1, cpx, cpy, fa, fs, rx, ry, psi);
                    break;
                case 'a':
                    var rx = p.shift(), ry = p.shift(), psi = p.shift(), fa = p.shift(), fs = p.shift();
                    var x1 = cpx, y1 = cpy;
                    cpx += p.shift(), cpy += p.shift();
                    cmd = 'A';
                    points = this.convertEndpointToCenterParameterization(x1, y1, cpx, cpy, fa, fs, rx, ry, psi);
                    break;
            }

            ca.push({
                command: cmd || c,
                points: points,
                start: {
                    x: startX,
                    y: startY
                },
                pathLength: this.calcLength(startX, startY, cmd || c, points)
            });
        }

        if(c === 'z' || c === 'Z') {
            ca.push({
                command: 'z',
                points: [],
                start: undefined,
                pathLength: 0
            });
        }
    }

    return ca;
};
Kinetic.Path.calcLength = function(x, y, cmd, points) {
    var len, p1, p2;
    var path = Kinetic.Path;

    switch (cmd) {
        case 'L':
            return path.getLineLength(x, y, points[0], points[1]);
        case 'C':
            // Approximates by breaking curve into 100 line segments
            len = 0.0;
            p1 = path.getPointOnCubicBezier(0, x, y, points[0], points[1], points[2], points[3], points[4], points[5]);
            for( t = 0.01; t <= 1; t += 0.01) {
                p2 = path.getPointOnCubicBezier(t, x, y, points[0], points[1], points[2], points[3], points[4], points[5]);
                len += path.getLineLength(p1.x, p1.y, p2.x, p2.y);
                p1 = p2;
            }
            return len;
        case 'Q':
            // Approximates by breaking curve into 100 line segments
            len = 0.0;
            p1 = path.getPointOnQuadraticBezier(0, x, y, points[0], points[1], points[2], points[3]);
            for( t = 0.01; t <= 1; t += 0.01) {
                p2 = path.getPointOnQuadraticBezier(t, x, y, points[0], points[1], points[2], points[3]);
                len += path.getLineLength(p1.x, p1.y, p2.x, p2.y);
                p1 = p2;
            }
            return len;
        case 'A':
            // Approximates by breaking curve into line segments
            len = 0.0;
            var start = points[4];
            // 4 = theta
            var dTheta = points[5];
            // 5 = dTheta
            var end = points[4] + dTheta;
            var inc = Math.PI / 180.0;
            // 1 degree resolution
            if(Math.abs(start - end) < inc) {
                inc = Math.abs(start - end);
            }
            // Note: for purpose of calculating arc length, not going to worry about rotating X-axis by angle psi
            p1 = path.getPointOnEllipticalArc(points[0], points[1], points[2], points[3], start, 0);
            if(dTheta < 0) {// clockwise
                for( t = start - inc; t > end; t -= inc) {
                    p2 = path.getPointOnEllipticalArc(points[0], points[1], points[2], points[3], t, 0);
                    len += path.getLineLength(p1.x, p1.y, p2.x, p2.y);
                    p1 = p2;
                }
            }
            else {// counter-clockwise
                for( t = start + inc; t < end; t += inc) {
                    p2 = path.getPointOnEllipticalArc(points[0], points[1], points[2], points[3], t, 0);
                    len += path.getLineLength(p1.x, p1.y, p2.x, p2.y);
                    p1 = p2;
                }
            }
            p2 = path.getPointOnEllipticalArc(points[0], points[1], points[2], points[3], end, 0);
            len += path.getLineLength(p1.x, p1.y, p2.x, p2.y);

            return len;
    }

    return 0;
};
Kinetic.Path.convertEndpointToCenterParameterization = function(x1, y1, x2, y2, fa, fs, rx, ry, psiDeg) {
    // Derived from: http://www.w3.org/TR/SVG/implnote.html#ArcImplementationNotes
    var psi = psiDeg * (Math.PI / 180.0);
    var xp = Math.cos(psi) * (x1 - x2) / 2.0 + Math.sin(psi) * (y1 - y2) / 2.0;
    var yp = -1 * Math.sin(psi) * (x1 - x2) / 2.0 + Math.cos(psi) * (y1 - y2) / 2.0;

    var lambda = (xp * xp) / (rx * rx) + (yp * yp) / (ry * ry);

    if(lambda > 1) {
        rx *= Math.sqrt(lambda);
        ry *= Math.sqrt(lambda);
    }

    var f = Math.sqrt((((rx * rx) * (ry * ry)) - ((rx * rx) * (yp * yp)) - ((ry * ry) * (xp * xp))) / ((rx * rx) * (yp * yp) + (ry * ry) * (xp * xp)));

    if(fa == fs) {
        f *= -1;
    }
    if(isNaN(f)) {
        f = 0;
    }

    var cxp = f * rx * yp / ry;
    var cyp = f * -ry * xp / rx;

    var cx = (x1 + x2) / 2.0 + Math.cos(psi) * cxp - Math.sin(psi) * cyp;
    var cy = (y1 + y2) / 2.0 + Math.sin(psi) * cxp + Math.cos(psi) * cyp;

    var vMag = function(v) {
        return Math.sqrt(v[0] * v[0] + v[1] * v[1]);
    };
    var vRatio = function(u, v) {
        return (u[0] * v[0] + u[1] * v[1]) / (vMag(u) * vMag(v));
    };
    var vAngle = function(u, v) {
        return (u[0] * v[1] < u[1] * v[0] ? -1 : 1) * Math.acos(vRatio(u, v));
    };
    var theta = vAngle([1, 0], [(xp - cxp) / rx, (yp - cyp) / ry]);
    var u = [(xp - cxp) / rx, (yp - cyp) / ry];
    var v = [(-1 * xp - cxp) / rx, (-1 * yp - cyp) / ry];
    var dTheta = vAngle(u, v);

    if(vRatio(u, v) <= -1) {
        dTheta = Math.PI;
    }
    if(vRatio(u, v) >= 1) {
        dTheta = 0;
    }
    if(fs === 0 && dTheta > 0) {
        dTheta = dTheta - 2 * Math.PI;
    }
    if(fs == 1 && dTheta < 0) {
        dTheta = dTheta + 2 * Math.PI;
    }
    return [cx, cy, rx, ry, theta, dTheta, psi, fs];
};

// add getters setters
Kinetic.Node.addGettersSetters(Kinetic.Path, ['data']);

/**
 * set SVG path data string.  This method
 *  also automatically parses the data string
 *  into a data array.  Currently supported SVG data:
 *  M, m, L, l, H, h, V, v, Q, q, T, t, C, c, S, s, A, a, Z, z
 * @name setData
 * @methodOf Kinetic.Path.prototype
 * @param {String} SVG path command string
 */

/**
 * get SVG path data string
 * @name getData
 * @methodOf Kinetic.Path.prototype
 */
///////////////////////////////////////////////////////////////////////
//  Text Path
///////////////////////////////////////////////////////////////////////
/**
 * Path constructor.
 * @author Jason Follas
 * @constructor
 * @augments Kinetic.Shape
 * @param {Object} config
 */
Kinetic.TextPath = function(config) {
    this._initTextPath(config);
};

Kinetic.TextPath.prototype = {
    _initTextPath: function(config) {
        this.setDefaultAttrs({
            fontFamily: 'Calibri',
            fontSize: 12,
            fontStyle: 'normal',
            detectionType: 'path',
            text: ''
        });

        this.dummyCanvas = document.createElement('canvas');
        this.shapeType = "TextPath";
        this.dataArray = [];
        var that = this;

        config.drawFunc = this.drawFunc;
        // call super constructor
        Kinetic.Shape.call(this, config);
        this.dataArray = Kinetic.Path.parsePathData(this.attrs.data);
        this.on('dataChange', function() {
            that.dataArray = Kinetic.Path.parsePathData(this.attrs.data);
        });
        // update text data for certain attr changes
        var attrs = ['text', 'textStroke', 'textStrokeWidth'];
        for(var n = 0; n < attrs.length; n++) {
            var attr = attrs[n];
            this.on(attr + 'Change', that._setTextData);
        }
        that._setTextData();
    },
    drawFunc: function(context) {
        var charArr = this.charArr;

        context.font = this.attrs.fontStyle + ' ' + this.attrs.fontSize + 'pt ' + this.attrs.fontFamily;
        context.textBaseline = 'middle';
        context.textAlign = 'left';
        context.save();

        var glyphInfo = this.glyphInfo;

        for(var i = 0; i < glyphInfo.length; i++) {
            context.save();

            var p0 = glyphInfo[i].p0;
            var p1 = glyphInfo[i].p1;
            var ht = parseFloat(this.attrs.fontSize);

            context.translate(p0.x, p0.y);

            context.rotate(glyphInfo[i].rotation);

            this.fillText(context, glyphInfo[i].text);
            this.strokeText(context, glyphInfo[i].text);

            context.restore();

            //// To assist with debugging visually, uncomment following
            // context.beginPath();
            // if (i % 2)
            // context.strokeStyle = 'cyan';
            // else
            // context.strokeStyle = 'green';

            // context.moveTo(p0.x, p0.y);
            // context.lineTo(p1.x, p1.y);
            // context.stroke();
        }

        context.restore();
    },
    /**
     * get text width in pixels
     * @name getTextWidth
     * @methodOf Kinetic.TextPath.prototype
     */
    getTextWidth: function() {
        return this.textWidth;
    },
    /**
     * get text height in pixels
     * @name getTextHeight
     * @methodOf Kinetic.TextPath.prototype
     */
    getTextHeight: function() {
        return this.textHeight;
    },
    _getTextSize: function(text) {
        var dummyCanvas = this.dummyCanvas;
        var context = dummyCanvas.getContext('2d');

        context.save();

        context.font = this.attrs.fontStyle + ' ' + this.attrs.fontSize + 'pt ' + this.attrs.fontFamily;
        var metrics = context.measureText(text);

        context.restore();

        return {
            width: metrics.width,
            height: parseInt(this.attrs.fontSize, 10)
        };
    },
    /**
     * set text data.
     */
    _setTextData: function() {

        var that = this;
        var size = this._getTextSize(this.attrs.text);
        this.textWidth = size.width;
        this.textHeight = size.height;

        this.glyphInfo = [];

        var charArr = this.attrs.text.split('');

        var p0, p1, pathCmd;

        var pIndex = -1;
        var currentT = 0;

        var getNextPathSegment = function() {
            currentT = 0;
            var pathData = that.dataArray;

            for(var i = pIndex + 1; i < pathData.length; i++) {
                if(pathData[i].pathLength > 0) {
                    pIndex = i;

                    return pathData[i];
                }
                else if(pathData[i].command == 'M') {
                    p0 = {
                        x: pathData[i].points[0],
                        y: pathData[i].points[1]
                    };
                }
            }

            return {};
        };
        var findSegmentToFitCharacter = function(c, before) {

            var glyphWidth = that._getTextSize(c).width;

            var currLen = 0;
            var attempts = 0;
            var needNextSegment = false;
            p1 = undefined;
            while(Math.abs(glyphWidth - currLen) / glyphWidth > 0.01 && attempts < 25) {
                attempts++;
                var cumulativePathLength = currLen;
                while(pathCmd === undefined) {
                    pathCmd = getNextPathSegment();

                    if(pathCmd && cumulativePathLength + pathCmd.pathLength < glyphWidth) {
                        cumulativePathLength += pathCmd.pathLength;
                        pathCmd = undefined;
                    }
                }

                if(pathCmd === {} || p0 === undefined)
                    return undefined;

                var needNewSegment = false;

                switch (pathCmd.command) {
                    case 'L':
                        if(Kinetic.Path.getLineLength(p0.x, p0.y, pathCmd.points[0], pathCmd.points[1]) > glyphWidth) {
                            p1 = Kinetic.Path.getPointOnLine(glyphWidth, p0.x, p0.y, pathCmd.points[0], pathCmd.points[1], p0.x, p0.y);
                        }
                        else
                            pathCmd = undefined;
                        break;
                    case 'A':

                        var start = pathCmd.points[4];
                        // 4 = theta
                        var dTheta = pathCmd.points[5];
                        // 5 = dTheta
                        var end = pathCmd.points[4] + dTheta;

                        if(currentT === 0)
                            currentT = start + 0.00000001;
                        // Just in case start is 0
                        else if(glyphWidth > currLen)
                            currentT += (Math.PI / 180.0) * dTheta / Math.abs(dTheta);
                        else
                            currentT -= Math.PI / 360.0 * dTheta / Math.abs(dTheta);

                        if(Math.abs(currentT) > Math.abs(end)) {
                            currentT = end;
                            needNewSegment = true;
                        }
                        p1 = Kinetic.Path.getPointOnEllipticalArc(pathCmd.points[0], pathCmd.points[1], pathCmd.points[2], pathCmd.points[3], currentT, pathCmd.points[6]);
                        break;
                    case 'C':
                        if(currentT === 0) {
                            if(glyphWidth > pathCmd.pathLength)
                                currentT = 0.00000001;
                            else
                                currentT = glyphWidth / pathCmd.pathLength;
                        }
                        else if(glyphWidth > currLen)
                            currentT += (glyphWidth - currLen) / pathCmd.pathLength;
                        else
                            currentT -= (currLen - glyphWidth) / pathCmd.pathLength;

                        if(currentT > 1.0) {
                            currentT = 1.0;
                            needNewSegment = true;
                        }
                        p1 = Kinetic.Path.getPointOnCubicBezier(currentT, pathCmd.start.x, pathCmd.start.y, pathCmd.points[0], pathCmd.points[1], pathCmd.points[2], pathCmd.points[3], pathCmd.points[4], pathCmd.points[5]);
                        break;
                    case 'Q':
                        if(currentT === 0)
                            currentT = glyphWidth / pathCmd.pathLength;
                        else if(glyphWidth > currLen)
                            currentT += (glyphWidth - currLen) / pathCmd.pathLength;
                        else
                            currentT -= (currLen - glyphWidth) / pathCmd.pathLength;

                        if(currentT > 1.0) {
                            currentT = 1.0;
                            needNewSegment = true;
                        }
                        p1 = Kinetic.Path.getPointOnQuadraticBezier(currentT, pathCmd.start.x, pathCmd.start.y, pathCmd.points[0], pathCmd.points[1], pathCmd.points[2], pathCmd.points[3]);
                        break;

                }

                if(p1 !== undefined) {
                    currLen = Kinetic.Path.getLineLength(p0.x, p0.y, p1.x, p1.y);
                }

                if(needNewSegment) {
                    needNewSegment = false;
                    pathCmd = undefined;
                }
            }
        };
        for(var i = 0; i < charArr.length; i++) {

            // Find p1 such that line segment between p0 and p1 is approx. width of glyph
            findSegmentToFitCharacter(charArr[i]);

            if(p0 === undefined || p1 === undefined)
                break;

            var width = Kinetic.Path.getLineLength(p0.x, p0.y, p1.x, p1.y);

            // Note: Since glyphs are rendered one at a time, any kerning pair data built into the font will not be used.
            // Can foresee having a rough pair table built in that the developer can override as needed.

            var kern = 0;
            // placeholder for future implementation

            var midpoint = Kinetic.Path.getPointOnLine(kern + width / 2.0, p0.x, p0.y, p1.x, p1.y);

            var rotation = Math.atan2((p1.y - p0.y), (p1.x - p0.x));
            this.glyphInfo.push({
                transposeX: midpoint.x,
                transposeY: midpoint.y,
                text: charArr[i],
                rotation: rotation,
                p0: p0,
                p1: p1
            });
            p0 = p1;
        }
    }
};
Kinetic.Global.extend(Kinetic.TextPath, Kinetic.Shape);

// add setters and getters
Kinetic.Node.addGettersSetters(Kinetic.TextPath, ['fontFamily', 'fontSize', 'fontStyle', 'textFill', 'textStroke', 'textStrokeWidth', 'text']);

/**
 * set font family
 * @name setFontFamily
 * @methodOf Kinetic.TextPath.prototype
 * @param {String} fontFamily
 */

/**
 * set font size
 * @name setFontSize
 * @methodOf Kinetic.TextPath.prototype
 * @param {int} fontSize
 */

/**
 * set font style.  Can be "normal", "italic", or "bold".  "normal" is the default.
 * @name setFontStyle
 * @methodOf Kinetic.TextPath.prototype
 * @param {String} fontStyle
 */

/**
 * set text fill color
 * @name setTextFill
 * @methodOf Kinetic.TextPath.prototype
 * @param {String} textFill
 */

/**
 * set text stroke color
 * @name setFontStroke
 * @methodOf Kinetic.TextPath.prototype
 * @param {String} textStroke
 */

/**
 * set text stroke width
 * @name setTextStrokeWidth
 * @methodOf Kinetic.TextPath.prototype
 * @param {int} textStrokeWidth
 */

/**
 * set text
 * @name setText
 * @methodOf Kinetic.TextPath.prototype
 * @param {String} text
 */

/**
 * get font family
 * @name getFontFamily
 * @methodOf Kinetic.TextPath.prototype
 */

/**
 * get font size
 * @name getFontSize
 * @methodOf Kinetic.TextPath.prototype
 */

/**
 * get font style
 * @name getFontStyle
 * @methodOf Kinetic.TextPath.prototype
 */

/**
 * get text fill color
 * @name getTextFill
 * @methodOf Kinetic.TextPath.prototype
 */

/**
 * get text stroke color
 * @name getTextStroke
 * @methodOf Kinetic.TextPath.prototype
 */

/**
 * get text stroke width
 * @name getTextStrokeWidth
 * @methodOf Kinetic.TextPath.prototype
 */

/**
 * get text
 * @name getText
 * @methodOf Kinetic.TextPath.prototype
 */<|MERGE_RESOLUTION|>--- conflicted
+++ resolved
@@ -3,11 +3,7 @@
  * http://www.kineticjs.com/
  * Copyright 2012, Eric Rowell
  * Licensed under the MIT or GPL Version 2 licenses.
-<<<<<<< HEAD
- * Date: Aug 14 2012
-=======
- * Date: Aug 22 2012
->>>>>>> 1ad25308
+ * Date: Aug 23 2012
  *
  * Copyright (C) 2011 - 2012 by Eric Rowell
  *
@@ -2219,11 +2215,7 @@
     };
 };
 // add getters setters
-<<<<<<< HEAD
-Kinetic.Node.addGettersSetters(Kinetic.Node, ['x', 'y', 'scale', 'detectionType', 'rotation', 'alpha', 'name', 'id', 'offset', 'draggable', 'dragConstraint', 'dragBounds', 'dragBoundFunc', 'listening']);
-=======
-Kinetic.Node.addGettersSetters(Kinetic.Node, ['x', 'y', 'scale', 'rotation', 'opacity', 'name', 'id', 'offset', 'draggable', 'dragConstraint', 'dragBounds', 'listening']);
->>>>>>> 1ad25308
+Kinetic.Node.addGettersSetters(Kinetic.Node, ['x', 'y', 'scale', 'rotation', 'opacity', 'name', 'id', 'offset', 'draggable', 'dragConstraint', 'dragBounds', 'dragBoundFunc', 'listening']);
 Kinetic.Node.addSetters(Kinetic.Node, ['rotationDeg']);
 
 /**
